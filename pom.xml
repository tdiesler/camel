--- conflicted
+++ resolved
@@ -41,11 +41,6 @@
 
   <properties>
     <project.build.sourceEncoding>UTF-8</project.build.sourceEncoding>
-<<<<<<< HEAD
-    <felix-version>2.0.1</felix-version>
-=======
-    <site-repo-url>scpexe://people.apache.org/www/camel.apache.org/maven/</site-repo-url>
->>>>>>> 050b255c
     <jdk.version>1.6</jdk.version>
     <compiler.fork>1.6</compiler.fork>
     <!-- eclipse plugin need the jaxb in this pom.xml file -->
