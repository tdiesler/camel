--- conflicted
+++ resolved
@@ -39,12 +39,7 @@
   <properties>
     <!-- unify the encoding for all the modules -->
     <project.build.sourceEncoding>UTF-8</project.build.sourceEncoding>
-<<<<<<< HEAD
-=======
     <project.reporting.outputEncoding>UTF-8</project.reporting.outputEncoding>
-
-    <site-repo-url>scpexe://people.apache.org/www/camel.apache.org/maven/</site-repo-url>
->>>>>>> 5902dd44
     <jdk.version>1.6</jdk.version>
     <compiler.fork>1.6</compiler.fork>
 
