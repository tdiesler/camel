--- conflicted
+++ resolved
@@ -254,15 +254,12 @@
           </configuration>
         </plugin>
 
-<<<<<<< HEAD
-=======
         <plugin>
           <groupId>org.apache.rat</groupId>
           <artifactId>apache-rat-plugin</artifactId>
           <version>0.7</version>
         </plugin>
    
->>>>>>> f37b27a8
         <plugin>
           <groupId>org.apache.maven.plugins</groupId>
           <artifactId>maven-eclipse-plugin</artifactId>
@@ -387,32 +384,6 @@
         </plugin>
 
         <plugin>
-<<<<<<< HEAD
-          <groupId>com.sun.tools.jxc.maven2</groupId>
-          <artifactId>maven-jaxb-schemagen-plugin</artifactId>
-          <version>1.3-dev</version>
-          <dependencies>
-             <dependency>
-                <groupId>javax.xml.bind</groupId>
-                <artifactId>jaxb-api</artifactId>
-                <version>${jaxb-api-version}</version>
-             </dependency>
-             <dependency>
-                <groupId>com.sun.xml.bind</groupId>
-                <artifactId>jaxb-impl</artifactId>
-                <version>${jaxb-version}</version>
-             </dependency>
-             <dependency>
-                <groupId>com.sun.xml.bind</groupId>
-                <artifactId>jaxb-xjc</artifactId>
-                <version>${jaxb-version}</version>
-             </dependency>
-          </dependencies>
-        </plugin>
-
-        <plugin>
-=======
->>>>>>> f37b27a8
           <groupId>org.mortbay.jetty</groupId>
           <artifactId>jetty-maven-plugin</artifactId>
           <version>${jetty-version}</version>
@@ -600,10 +571,8 @@
             </configuration>
           </execution>
         </executions>
-<<<<<<< HEAD
       </plugin-->
-=======
-      </plugin>
+
       <plugin>
         <groupId>org.apache.rat</groupId>
         <artifactId>apache-rat-plugin</artifactId>
@@ -628,7 +597,6 @@
           </excludes>
         </configuration>
       </plugin>
->>>>>>> f37b27a8
     </plugins>
   </build>
 
