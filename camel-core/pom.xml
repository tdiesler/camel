<?xml version="1.0" encoding="UTF-8"?>
<!--
  Licensed to the Apache Software Foundation (ASF) under one or more
  contributor license agreements.  See the NOTICE file distributed with
  this work for additional information regarding copyright ownership.
  The ASF licenses this file to You under the Apache License, Version 2.0
  (the "License"); you may not use this file except in compliance with
  the License.  You may obtain a copy of the License at

  http://www.apache.org/licenses/LICENSE-2.0

  Unless required by applicable law or agreed to in writing, software
  distributed under the License is distributed on an "AS IS" BASIS,
  WITHOUT WARRANTIES OR CONDITIONS OF ANY KIND, either express or implied.
  See the License for the specific language governing permissions and
  limitations under the License.
-->
<project xmlns="http://maven.apache.org/POM/4.0.0" xmlns:xsi="http://www.w3.org/2001/XMLSchema-instance"
         xsi:schemaLocation="http://maven.apache.org/POM/4.0.0 http://maven.apache.org/maven-v4_0_0.xsd">

  <modelVersion>4.0.0</modelVersion>

  <parent>
    <groupId>org.apache.camel</groupId>
    <artifactId>camel-parent</artifactId>
    <version>2.12.0.redhat-610-SNAPSHOT</version>
    <relativePath>../parent</relativePath>
  </parent>

  <artifactId>camel-core</artifactId>
  <packaging>bundle</packaging>
  <name>Camel :: Core</name>
  <description>The Core Camel Java DSL based router</description>

  <properties>
    <camel.osgi.export.pkg>
      !org.apache.camel.tools.*,
      org.apache.camel.*;-noimport:=true
    </camel.osgi.export.pkg>
    <camel.osgi.import>
      org.apache.camel.tools.*;resolution:=optional,
      !org.apache.camel.*,
      !com.googlecode.concurrentlinkedhashmap,
      ${camel.osgi.import.defaults},
      org.apache.xalan.xsltc.trax;resolution:=optional,
      javax.activation;resolution:=optional,
      javax.xml.bind;resolution:=optional,
      javax.xml.bind.annotation;resolution:=optional,
      javax.xml.bind.annotation.adapters;resolution:=optional,
      javax.xml.stream;resolution:=optional,
      javax.xml.transform.stax;resolution:=optional,
      *
    </camel.osgi.import>
    <camel.osgi.export.service>
      org.apache.camel.spi.ComponentResolver;component=direct,
      org.apache.camel.spi.ComponentResolver;component=vm,
      org.apache.camel.spi.ComponentResolver;component=bean,
      org.apache.camel.spi.ComponentResolver;component=mock,
      org.apache.camel.spi.ComponentResolver;component=test,
      org.apache.camel.spi.ComponentResolver;component=stub,
      org.apache.camel.spi.ComponentResolver;component=validator,
      org.apache.camel.spi.ComponentResolver;component=class,
      org.apache.camel.spi.ComponentResolver;component=properties,
      org.apache.camel.spi.ComponentResolver;component=direct-vm,
      org.apache.camel.spi.ComponentResolver;component=log,
      org.apache.camel.spi.ComponentResolver;component=ref,
      org.apache.camel.spi.ComponentResolver;component=xslt,
      org.apache.camel.spi.ComponentResolver;component=browse,
      org.apache.camel.spi.ComponentResolver;component=dataformat,
      org.apache.camel.spi.ComponentResolver;component=dataset,
      org.apache.camel.spi.ComponentResolver;component=timer,
      org.apache.camel.spi.ComponentResolver;component=file,
      org.apache.camel.spi.ComponentResolver;component=controlbus,
      org.apache.camel.spi.ComponentResolver;component=binding,
      org.apache.camel.spi.ComponentResolver;component=seda,
      org.apache.camel.spi.ComponentResolver;component=language,
      org.apache.camel.spi.DataFormatResolver;dataformat=serialization,
      org.apache.camel.spi.DataFormatResolver;dataformat=string,
      org.apache.camel.spi.DataFormatResolver;dataformat=zip,
      org.apache.camel.spi.LanguageResolver;language=ref,
      org.apache.camel.spi.LanguageResolver;language=constant,
      org.apache.camel.spi.LanguageResolver;language=bean,
      org.apache.camel.spi.LanguageResolver;language=simple,
      org.apache.camel.spi.LanguageResolver;language=file,
      org.apache.camel.spi.LanguageResolver;language=property,
      org.apache.camel.spi.LanguageResolver;language=header,
      org.apache.camel.spi.LanguageResolver;language=xpath,
      org.apache.camel.spi.LanguageResolver;language=tokenize
    </camel.osgi.export.service>
    <camel.osgi.dynamic>
      org.apache.camel.spring.util;${camel.osgi.import.strict.version},
      org.apache.camel.spring.pollingconsumer;${camel.osgi.import.strict.version},
      org.apache.camel.processor.interceptor.jpa;${camel.osgi.import.strict.version},
      org.apache.camel.pollconsumer.quartz2;${camel.osgi.import.strict.version},
      net.sf.saxon
    </camel.osgi.dynamic>
    <camel.osgi.activator>
      org.apache.camel.impl.osgi.Activator
    </camel.osgi.activator>
    <!-- do not skip any tests by default -->
    <platform.skip.tests></platform.skip.tests>
  </properties>

  <dependencies>

    <!-- required dependencies by camel-core -->
    <!-- it will be shade into camel-core by bnd plugin -->
    <dependency>
      <groupId>org.apache.camel</groupId>
      <artifactId>spi-annotations</artifactId>
      <version>${project.version}</version>
      <optional>true</optional>
    </dependency>

    <!-- required dependencies by camel-core -->
    <!-- which we shade into camel-core so its available for everybody out of the box -->
    <dependency>
      <groupId>com.googlecode.concurrentlinkedhashmap</groupId>
      <artifactId>concurrentlinkedhashmap-lru</artifactId>
    </dependency>

    <!-- required dependencies by camel-core -->
    <dependency>
      <groupId>org.slf4j</groupId>
      <artifactId>slf4j-api</artifactId>
    </dependency>

    <!-- osgi support -->
    <dependency>
      <groupId>org.osgi</groupId>
      <artifactId>org.osgi.core</artifactId>
      <scope>provided</scope>
      <optional>true</optional>
    </dependency>

    <!-- testing -->
    <dependency>
      <groupId>junit</groupId>
      <artifactId>junit</artifactId>
      <version>${junit-version}</version>
      <scope>test</scope>
    </dependency>

    <!-- logging -->
    <dependency>
      <groupId>org.slf4j</groupId>
      <artifactId>slf4j-log4j12</artifactId>
      <scope>test</scope>
    </dependency>

    <dependency>
      <groupId>org.easymock</groupId>
      <artifactId>easymock</artifactId>
      <scope>test</scope>
    </dependency>

    <!-- for json tests -->
    <dependency>
      <groupId>com.fasterxml.jackson.core</groupId>
      <artifactId>jackson-databind</artifactId>
      <version>${jackson2-version}</version>
      <scope>test</scope>
    </dependency>

    <!-- validator -->
    <dependency>
      <groupId>xml-resolver</groupId>
      <artifactId>xml-resolver</artifactId>
      <version>${xml-resolver-version}</version>
      <scope>test</scope>
    </dependency>

  </dependencies>


  <build>
    <plugins>

      <!-- shade concurrent hashmap for faster Camel and spi-annotations as needed by everybody -->
      <plugin>
        <groupId>org.apache.maven.plugins</groupId>
        <artifactId>maven-shade-plugin</artifactId>
        <executions>
          <execution>
            <phase>package</phase>
            <goals>
              <goal>shade</goal>
            </goals>
            <configuration>
              <artifactSet>
                <includes>
                  <include>com.googlecode.concurrentlinkedhashmap:concurrentlinkedhashmap-lru</include>
                </includes>
                <excludes>
                  <exclude>org.apache.camel:apt</exclude>
                </excludes>
              </artifactSet>
              <relocations>
                <relocation>
                  <pattern>com.googlecode.concurrentlinkedhashmap</pattern>
                  <shadedPattern>org.apache.camel.com.googlecode.concurrentlinkedhashmap</shadedPattern>
                </relocation>
              </relocations>
            </configuration>
          </execution>
        </executions>
      </plugin>
      <!-- generate the attached tests jar -->
      <plugin>
        <artifactId>maven-jar-plugin</artifactId>
        <executions>
          <execution>
            <goals>
              <goal>test-jar</goal>
            </goals>
          </execution>
        </executions>
        <configuration>
          <excludes>
            <exclude>log4j.properties</exclude>
          </excludes>
        </configuration>
      </plugin>

      <plugin>
        <artifactId>maven-surefire-plugin</artifactId>
        <configuration>
          <!-- skip file stress tests as they are intended to run manually -->
          <excludes>
            <exclude>org/apache/camel/component/file/stress/**.java</exclude>
            <exclude>**/DistributedCompletionIntervalTest.java</exclude>
            <exclude>**/DistributedConcurrentPerCorrelationKeyTest.java</exclude>
<<<<<<< HEAD
            <exclude>**/FabricTracerTest.java</exclude>
            <exclude>**/FabricTracerIdOnAllNodesTest.java</exclude>
            <exclude>**/OptimisticLockRetryPolicyTest.java</exclude>
=======
            <exclude>${platform.skip.tests}</exclude>
>>>>>>> 7066fd53
          </excludes>
          <forkedProcessTimeoutInSeconds>3000</forkedProcessTimeoutInSeconds>
        </configuration>
      </plugin>

      <plugin>
        <groupId>org.apache.camel</groupId>
        <artifactId>camel-package-maven-plugin</artifactId>
        <version>${project.version}</version>
        <executions>
          <execution>
            <goals>
              <goal>generate-components-list</goal>
            </goals>
            <phase>generate-resources</phase>
          </execution>
        </executions>
      </plugin>
    </plugins>
  </build>

  <reporting>
    <plugins>
      <plugin>
        <groupId>org.apache.maven.plugins</groupId>
        <artifactId>maven-javadoc-plugin</artifactId>
        <configuration>
          <links>
            <link>http://download.oracle.com/javase/6/docs/api/</link>
            <link>http://download.oracle.com/javaee/6/api/</link>
          </links>
          <stylesheetfile>${basedir}/../etc/css/stylesheet.css</stylesheetfile>
          <linksource>true</linksource>
          <maxmemory>256m</maxmemory>
          <source>1.6</source>

          <groups>
            <group>
              <title>Camel API</title>
              <packages>org.apache.camel</packages>
            </group>
            <group>
              <title>Fluent API (DSL) for building EIP rules</title>
              <packages>org.apache.camel.builder:org.apache.camel.builder.*</packages>
            </group>
            <group>
              <title>The bean and JAXB2 model for EIP rule definitions</title>
              <packages>org.apache.camel.model:org.apache.camel.model.*</packages>
            </group>
            <group>
              <title>Strategy APIs for implementors extending Camel</title>
              <packages>org.apache.camel.spi</packages>
            </group>
            <group>
              <title>Language APIs and plugins for Expressions and Predicates</title>
              <packages>org.apache.camel.language:org.apache.camel.language.*</packages>
            </group>
            <group>
              <title>Processors to implement the Enterprise Integration Patterns</title>
              <packages>org.apache.camel.processor:org.apache.camel.processor.*</packages>
            </group>
            <group>
              <title>Camel Components</title>
              <packages>org.apache.camel.component.*</packages>
            </group>
            <group>
              <title>Support APIs for implementors</title>
              <packages>org.apache.camel.support.*</packages>
            </group>
            <group>
              <title>Main class for running Camel standalone</title>
              <packages>org.apache.camel.main.*</packages>
            </group>
            <group>
              <title>Camel Runtime</title>
              <packages>org.apache.camel.impl:org.apache.camel.impl.*</packages>
            </group>
            <group>
              <title>Type conversion helper classes</title>
              <packages>org.apache.camel.converter:org.apache.camel.converter.*</packages>
            </group>
            <group>
              <title>Utility classes</title>
              <packages>org.apache.camel.util:org.apache.camel.util.*:org.apache.camel.view</packages>
            </group>
          </groups>
        </configuration>
      </plugin>
    </plugins>
  </reporting>


  <profiles>
    <profile>
      <id>release</id>
      <build>
        <plugins>
          <plugin>
            <groupId>org.apache.maven.plugins</groupId>
            <artifactId>maven-javadoc-plugin</artifactId>
            <executions>
              <execution>
                <id>package</id>
                <phase>package</phase>
                <goals>
                  <goal>jar</goal>
                </goals>
              </execution>
            </executions>
            <configuration>
              <links>
                <link>http://download.oracle.com/javase/6/docs/api/</link>
                <link>http://download.oracle.com/javaee/6/api/</link>
              </links>
              <stylesheetfile>${basedir}/../etc/css/stylesheet.css</stylesheetfile>
              <linksource>true</linksource>
              <maxmemory>256m</maxmemory>
              <source>1.6</source>

              <groups>
                <group>
                  <title>Camel API</title>
                  <packages>org.apache.camel</packages>
                </group>
                <group>
                  <title>Fluent API (DSL) for building EIP rules</title>
                  <packages>org.apache.camel.builder:org.apache.camel.builder.*</packages>
                </group>
                <group>
                  <title>The bean and JAXB2 model for EIP rule definitions</title>
                  <packages>org.apache.camel.model:org.apache.camel.model.*</packages>
                </group>
                <group>
                  <title>Strategy APIs for implementors extending Camel</title>
                  <packages>org.apache.camel.spi</packages>
                </group>
                <group>
                  <title>Language APIs and plugins for Expressions and Predicates</title>
                  <packages>org.apache.camel.language:org.apache.camel.language.*</packages>
                </group>
                <group>
                  <title>Processors to implement the Enterprise Integration Patterns</title>
                  <packages>org.apache.camel.processor:org.apache.camel.processor.*</packages>
                </group>
                <group>
                  <title>Camel Components</title>
                  <packages>org.apache.camel.component.*</packages>
                </group>
                <group>
                  <title>Camel Support having base classes to extend</title>
                  <packages>org.apache.camel.support</packages>
                </group>
                <group>
                  <title>Support APIs for implementors</title>
                  <packages>org.apache.camel.support.*</packages>
                </group>
                <group>
                  <title>Main class for running Camel standalone</title>
                  <packages>org.apache.camel.main.*</packages>
                </group>
                <group>
                  <title>Camel Runtime</title>
                  <packages>org.apache.camel.impl:org.apache.camel.impl.*</packages>
                </group>
                <group>
                  <title>Camel Starters</title>
                  <packages>org.apache.camel.main</packages>
                </group>
                <group>
                  <title>Type conversion helper classes</title>
                  <packages>org.apache.camel.converter:org.apache.camel.converter.*</packages>
                </group>
                <group>
                  <title>Utility classes</title>
                  <packages>org.apache.camel.util:org.apache.camel.util.*:org.apache.camel.view</packages>
                </group>
              </groups>
            </configuration>
          </plugin>
        </plugins>
      </build>
    </profile>

    <!-- enables the APT dependency so that it can be disabled in IDE builds -->
    <profile>
      <id>apt</id>
      <activation>
        <!-- don't enable on jdk 1.6 as it would not work and also it causes build problems by the CI-Server -->
        <jdk>[1.7,)</jdk>
      </activation>

      <dependencies>
        <!-- enable the APT processor -->
        <dependency>
          <groupId>org.apache.camel</groupId>
          <artifactId>apt</artifactId>
          <version>${project.version}</version>
          <scope>provided</scope>
        </dependency>
      </dependencies>
    </profile>

    <!-- skip management tests on AIX as it hangs CI servers -->
    <profile>
      <id>aix</id>
      <activation>
        <os>
          <name>aix</name>
        </os>
      </activation>
      <properties>
        <platform.skip.tests>org/apache/camel/management/**/*.java</platform.skip.tests>
      </properties>
    </profile>

  </profiles>

</project><|MERGE_RESOLUTION|>--- conflicted
+++ resolved
@@ -230,13 +230,10 @@
             <exclude>org/apache/camel/component/file/stress/**.java</exclude>
             <exclude>**/DistributedCompletionIntervalTest.java</exclude>
             <exclude>**/DistributedConcurrentPerCorrelationKeyTest.java</exclude>
-<<<<<<< HEAD
             <exclude>**/FabricTracerTest.java</exclude>
             <exclude>**/FabricTracerIdOnAllNodesTest.java</exclude>
             <exclude>**/OptimisticLockRetryPolicyTest.java</exclude>
-=======
             <exclude>${platform.skip.tests}</exclude>
->>>>>>> 7066fd53
           </excludes>
           <forkedProcessTimeoutInSeconds>3000</forkedProcessTimeoutInSeconds>
         </configuration>
