--- conflicted
+++ resolved
@@ -50,44 +50,11 @@
         context.removeComponent("log");
         context.stop();
 
-<<<<<<< HEAD
-        // fabric adds +1 over pure apache camel
-        assertEquals(13, dummy1.getEvents().size());
-        assertEquals(13, dummy2.getEvents().size());
-
-        assertEquals("onContextStart", dummy1.getEvents().get(0));
-        assertEquals("onContextStart", dummy2.getEvents().get(0));
-        assertEquals("onServiceAdd", dummy1.getEvents().get(1));
-        assertEquals("onServiceAdd", dummy2.getEvents().get(1));
-        assertEquals("onServiceAdd", dummy1.getEvents().get(2));
-        assertEquals("onServiceAdd", dummy2.getEvents().get(2));
-        assertEquals("onServiceAdd", dummy1.getEvents().get(3));
-        assertEquals("onServiceAdd", dummy2.getEvents().get(3));
-        assertEquals("onServiceAdd", dummy1.getEvents().get(4));
-        assertEquals("onServiceAdd", dummy2.getEvents().get(4));
-        assertEquals("onServiceAdd", dummy1.getEvents().get(5));
-        assertEquals("onServiceAdd", dummy2.getEvents().get(5));
-        assertEquals("onServiceAdd", dummy1.getEvents().get(6));
-        assertEquals("onServiceAdd", dummy2.getEvents().get(6));
-        assertEquals("onServiceAdd", dummy1.getEvents().get(7));
-        assertEquals("onServiceAdd", dummy2.getEvents().get(7));
-        assertEquals("onServiceAdd", dummy1.getEvents().get(8));
-        assertEquals("onServiceAdd", dummy2.getEvents().get(8));
-        assertEquals("onComponentAdd", dummy1.getEvents().get(9));
-        assertEquals("onComponentAdd", dummy2.getEvents().get(9));
-        assertEquals("onEndpointAdd", dummy1.getEvents().get(10));
-        assertEquals("onEndpointAdd", dummy2.getEvents().get(10));
-        assertEquals("onComponentRemove", dummy1.getEvents().get(11));
-        assertEquals("onComponentRemove", dummy2.getEvents().get(11));
-        assertEquals("onContextStop", dummy1.getEvents().get(12));
-        assertEquals("onContextStop", dummy2.getEvents().get(12));
-=======
         List<String> expectedEvents = Arrays.asList("onContextStart", "onServiceAdd", "onServiceAdd", "onServiceAdd", "onServiceAdd", "onServiceAdd", 
-             "onServiceAdd", "onServiceAdd", "onComponentAdd", "onEndpointAdd", "onComponentRemove", "onThreadPoolAdd", "onContextStop"); 
+             "onServiceAdd", "onServiceAdd", "onServiceAdd", "onComponentAdd", "onEndpointAdd", "onComponentRemove", "onThreadPoolAdd", "onContextStop"); 
         
         assertEquals(expectedEvents, dummy1.getEvents());
         assertEquals(expectedEvents, dummy2.getEvents());
->>>>>>> ed7bfb08
     }
 
 }