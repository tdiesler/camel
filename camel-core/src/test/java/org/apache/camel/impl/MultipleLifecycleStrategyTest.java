/**
 * Licensed to the Apache Software Foundation (ASF) under one or more
 * contributor license agreements.  See the NOTICE file distributed with
 * this work for additional information regarding copyright ownership.
 * The ASF licenses this file to You under the Apache License, Version 2.0
 * (the "License"); you may not use this file except in compliance with
 * the License.  You may obtain a copy of the License at
 *
 *      http://www.apache.org/licenses/LICENSE-2.0
 *
 * Unless required by applicable law or agreed to in writing, software
 * distributed under the License is distributed on an "AS IS" BASIS,
 * WITHOUT WARRANTIES OR CONDITIONS OF ANY KIND, either express or implied.
 * See the License for the specific language governing permissions and
 * limitations under the License.
 */
package org.apache.camel.impl;

import java.util.Arrays;
import java.util.List;

import org.apache.camel.CamelContext;
import org.apache.camel.Component;
import org.apache.camel.TestSupport;
import org.apache.camel.component.log.LogComponent;
import org.apache.camel.util.jndi.JndiContext;

/**
 * @version 
 */
public class MultipleLifecycleStrategyTest extends TestSupport {

    private DummyLifecycleStrategy dummy1 = new DummyLifecycleStrategy();
    private DummyLifecycleStrategy dummy2 = new DummyLifecycleStrategy();

    protected CamelContext createCamelContext() throws Exception {
        CamelContext context = new DefaultCamelContext(new JndiContext());
        context.addLifecycleStrategy(dummy1);
        context.addLifecycleStrategy(dummy2);
        return context;
    }

    public void testMultipleLifecycleStrategies() throws Exception {
        CamelContext context = createCamelContext();
        context.start();

        Component log = new LogComponent();
        context.addComponent("log", log);
        context.addEndpoint("log:/foo", log.createEndpoint("log://foo"));
        context.removeComponent("log");
        context.stop();

<<<<<<< HEAD
        List<String> expectedEvents = Arrays.asList("onContextStart", "onServiceAdd", "onServiceAdd", "onServiceAdd", "onServiceAdd", "onServiceAdd", 
             "onServiceAdd", "onServiceAdd", "onServiceAdd", "onComponentAdd", "onEndpointAdd", "onComponentRemove", "onThreadPoolAdd", "onContextStop"); 
=======
        List<String> expectedEvents = Arrays.asList("onThreadPoolAdd", "onContextStart", "onServiceAdd", "onServiceAdd", "onServiceAdd", "onServiceAdd", "onServiceAdd",
             "onServiceAdd", "onServiceAdd", "onComponentAdd", "onEndpointAdd", "onComponentRemove", "onThreadPoolAdd", "onContextStop"); 
>>>>>>> 73022eaf
        
        assertEquals(expectedEvents, dummy1.getEvents());
        assertEquals(expectedEvents, dummy2.getEvents());
    }

}<|MERGE_RESOLUTION|>--- conflicted
+++ resolved
@@ -50,13 +50,8 @@
         context.removeComponent("log");
         context.stop();
 
-<<<<<<< HEAD
-        List<String> expectedEvents = Arrays.asList("onContextStart", "onServiceAdd", "onServiceAdd", "onServiceAdd", "onServiceAdd", "onServiceAdd", 
+        List<String> expectedEvents = Arrays.asList("onThreadPoolAdd", "onContextStart", "onServiceAdd", "onServiceAdd", "onServiceAdd", "onServiceAdd", "onServiceAdd",
              "onServiceAdd", "onServiceAdd", "onServiceAdd", "onComponentAdd", "onEndpointAdd", "onComponentRemove", "onThreadPoolAdd", "onContextStop"); 
-=======
-        List<String> expectedEvents = Arrays.asList("onThreadPoolAdd", "onContextStart", "onServiceAdd", "onServiceAdd", "onServiceAdd", "onServiceAdd", "onServiceAdd",
-             "onServiceAdd", "onServiceAdd", "onComponentAdd", "onEndpointAdd", "onComponentRemove", "onThreadPoolAdd", "onContextStop"); 
->>>>>>> 73022eaf
         
         assertEquals(expectedEvents, dummy1.getEvents());
         assertEquals(expectedEvents, dummy2.getEvents());
