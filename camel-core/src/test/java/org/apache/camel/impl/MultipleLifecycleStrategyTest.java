/**
 * Licensed to the Apache Software Foundation (ASF) under one or more
 * contributor license agreements.  See the NOTICE file distributed with
 * this work for additional information regarding copyright ownership.
 * The ASF licenses this file to You under the Apache License, Version 2.0
 * (the "License"); you may not use this file except in compliance with
 * the License.  You may obtain a copy of the License at
 *
 *      http://www.apache.org/licenses/LICENSE-2.0
 *
 * Unless required by applicable law or agreed to in writing, software
 * distributed under the License is distributed on an "AS IS" BASIS,
 * WITHOUT WARRANTIES OR CONDITIONS OF ANY KIND, either express or implied.
 * See the License for the specific language governing permissions and
 * limitations under the License.
 */
package org.apache.camel.impl;

import java.util.Arrays;
import java.util.List;

import org.apache.camel.CamelContext;
import org.apache.camel.Component;
import org.apache.camel.TestSupport;
import org.apache.camel.component.log.LogComponent;
import org.apache.camel.util.jndi.JndiContext;

/**
 * @version 
 */
public class MultipleLifecycleStrategyTest extends TestSupport {

    private DummyLifecycleStrategy dummy1 = new DummyLifecycleStrategy();
    private DummyLifecycleStrategy dummy2 = new DummyLifecycleStrategy();

    protected CamelContext createCamelContext() throws Exception {
        CamelContext context = new DefaultCamelContext(new JndiContext());
        context.addLifecycleStrategy(dummy1);
        context.addLifecycleStrategy(dummy2);
        return context;
    }

    public void testMultipleLifecycleStrategies() throws Exception {
        CamelContext context = createCamelContext();
        context.start();

        Component log = new LogComponent();
        context.addComponent("log", log);
        context.addEndpoint("log:/foo", log.createEndpoint("log://foo"));
        context.removeComponent("log");
        context.stop();

<<<<<<< HEAD
        List<String> expectedEvents = Arrays.asList("onThreadPoolAdd", "onContextStart", "onServiceAdd", "onServiceAdd", "onServiceAdd", "onServiceAdd", "onServiceAdd",
             "onServiceAdd", "onServiceAdd", "onServiceAdd", "onComponentAdd", "onEndpointAdd", "onComponentRemove", "onContextStop");
=======
        List<String> expectedEvents = Arrays.asList("onThreadPoolAdd", "onContextStart", "onServiceAdd", "onServiceAdd",
                "onServiceAdd", "onServiceAdd", "onServiceAdd", "onServiceAdd", "onServiceAdd",
                "onThreadPoolAdd", "onComponentAdd", "onEndpointAdd", "onComponentRemove", "onContextStop");
>>>>>>> 8761e5e0
        
        assertEquals(expectedEvents, dummy1.getEvents());
        assertEquals(expectedEvents, dummy2.getEvents());
    }

}<|MERGE_RESOLUTION|>--- conflicted
+++ resolved
@@ -50,14 +50,9 @@
         context.removeComponent("log");
         context.stop();
 
-<<<<<<< HEAD
-        List<String> expectedEvents = Arrays.asList("onThreadPoolAdd", "onContextStart", "onServiceAdd", "onServiceAdd", "onServiceAdd", "onServiceAdd", "onServiceAdd",
-             "onServiceAdd", "onServiceAdd", "onServiceAdd", "onComponentAdd", "onEndpointAdd", "onComponentRemove", "onContextStop");
-=======
         List<String> expectedEvents = Arrays.asList("onThreadPoolAdd", "onContextStart", "onServiceAdd", "onServiceAdd",
-                "onServiceAdd", "onServiceAdd", "onServiceAdd", "onServiceAdd", "onServiceAdd",
+                "onServiceAdd", "onServiceAdd", "onServiceAdd", "onServiceAdd", "onServiceAdd", "onServiceAdd",
                 "onThreadPoolAdd", "onComponentAdd", "onEndpointAdd", "onComponentRemove", "onContextStop");
->>>>>>> 8761e5e0
         
         assertEquals(expectedEvents, dummy1.getEvents());
         assertEquals(expectedEvents, dummy2.getEvents());
