/**
 * Licensed to the Apache Software Foundation (ASF) under one or more
 * contributor license agreements.  See the NOTICE file distributed with
 * this work for additional information regarding copyright ownership.
 * The ASF licenses this file to You under the Apache License, Version 2.0
 * (the "License"); you may not use this file except in compliance with
 * the License.  You may obtain a copy of the License at
 *
 *      http://www.apache.org/licenses/LICENSE-2.0
 *
 * Unless required by applicable law or agreed to in writing, software
 * distributed under the License is distributed on an "AS IS" BASIS,
 * WITHOUT WARRANTIES OR CONDITIONS OF ANY KIND, either express or implied.
 * See the License for the specific language governing permissions and
 * limitations under the License.
 */
package org.apache.camel.impl;

import java.util.Arrays;
import java.util.List;

import org.apache.camel.CamelContext;
import org.apache.camel.Component;
import org.apache.camel.TestSupport;
import org.apache.camel.component.log.LogComponent;
import org.apache.camel.util.jndi.JndiContext;

/**
 * @version 
 */
public class MultipleLifecycleStrategyTest extends TestSupport {

    private DummyLifecycleStrategy dummy1 = new DummyLifecycleStrategy();
    private DummyLifecycleStrategy dummy2 = new DummyLifecycleStrategy();

    protected CamelContext createCamelContext() throws Exception {
        CamelContext context = new DefaultCamelContext(new JndiContext());
        context.addLifecycleStrategy(dummy1);
        context.addLifecycleStrategy(dummy2);
        return context;
    }

    public void testMultipleLifecycleStrategies() throws Exception {
        CamelContext context = createCamelContext();
        context.start();

        Component log = new LogComponent();
        context.addComponent("log", log);
        context.addEndpoint("log:/foo", log.createEndpoint("log://foo"));
        context.removeComponent("log");
        context.stop();

        List<String> expectedEvents = Arrays.asList("onThreadPoolAdd", "onContextStart", "onServiceAdd", "onServiceAdd", "onServiceAdd", "onServiceAdd", "onServiceAdd",
<<<<<<< HEAD
             "onServiceAdd", "onServiceAdd", "onServiceAdd", "onComponentAdd", "onEndpointAdd", "onComponentRemove", "onThreadPoolAdd", "onContextStop"); 
=======
             "onServiceAdd", "onServiceAdd", "onComponentAdd", "onEndpointAdd", "onComponentRemove", "onContextStop");
>>>>>>> 32457aa4
        
        assertEquals(expectedEvents, dummy1.getEvents());
        assertEquals(expectedEvents, dummy2.getEvents());
    }

}<|MERGE_RESOLUTION|>--- conflicted
+++ resolved
@@ -51,11 +51,7 @@
         context.stop();
 
         List<String> expectedEvents = Arrays.asList("onThreadPoolAdd", "onContextStart", "onServiceAdd", "onServiceAdd", "onServiceAdd", "onServiceAdd", "onServiceAdd",
-<<<<<<< HEAD
-             "onServiceAdd", "onServiceAdd", "onServiceAdd", "onComponentAdd", "onEndpointAdd", "onComponentRemove", "onThreadPoolAdd", "onContextStop"); 
-=======
-             "onServiceAdd", "onServiceAdd", "onComponentAdd", "onEndpointAdd", "onComponentRemove", "onContextStop");
->>>>>>> 32457aa4
+             "onServiceAdd", "onServiceAdd", "onServiceAdd", "onComponentAdd", "onEndpointAdd", "onComponentRemove", "onContextStop");
         
         assertEquals(expectedEvents, dummy1.getEvents());
         assertEquals(expectedEvents, dummy2.getEvents());
