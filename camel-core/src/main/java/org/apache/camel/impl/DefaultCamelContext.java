--- conflicted
+++ resolved
@@ -1535,17 +1535,15 @@
 
         startServices(components.values());
 
-<<<<<<< HEAD
         // fuse specific
         FabricTracer tracer = new FabricTracer(this);
         addService(tracer);
         addInterceptStrategy(tracer);
-=======
+
         // setup default thread pool for error handler
         if (errorHandlerExecutorService == null || errorHandlerExecutorService.isShutdown()) {
             errorHandlerExecutorService = getExecutorServiceManager().newDefaultScheduledThreadPool(this, "ErrorHandlerRedeliveryTask");
         }
->>>>>>> 8761e5e0
 
         // start the route definitions before the routes is started
         startRouteDefinitions(routeDefinitions);
