--- conflicted
+++ resolved
@@ -58,7 +58,7 @@
 /**
  * Information about a method to be used for invocation.
  *
- * @version 
+ * @version
  */
 public class MethodInfo {
     private static final Logger LOG = LoggerFactory.getLogger(MethodInfo.class);
@@ -114,16 +114,16 @@
         this.hasCustomAnnotation = hasCustomAnnotation;
         this.hasHandlerAnnotation = hasHandlerAnnotation;
         this.parametersExpression = createParametersExpression();
-        
+
         Map<Class<?>, Annotation> collectedMethodAnnotation = collectMethodAnnotations(type, method);
 
         Pattern oneway = findOneWayAnnotation(method);
         if (oneway != null) {
             pattern = oneway.value();
         }
-        
-        org.apache.camel.RoutingSlip routingSlipAnnotation = 
-            (org.apache.camel.RoutingSlip)collectedMethodAnnotation.get(org.apache.camel.RoutingSlip.class);
+
+        org.apache.camel.RoutingSlip routingSlipAnnotation =
+                (org.apache.camel.RoutingSlip)collectedMethodAnnotation.get(org.apache.camel.RoutingSlip.class);
         if (routingSlipAnnotation != null && matchContext(routingSlipAnnotation.context())) {
             routingSlip = new RoutingSlip(camelContext);
             routingSlip.setDelimiter(routingSlipAnnotation.delimiter());
@@ -136,8 +136,8 @@
             }
         }
 
-        org.apache.camel.DynamicRouter dynamicRouterAnnotation = 
-            (org.apache.camel.DynamicRouter)collectedMethodAnnotation.get(org.apache.camel.DynamicRouter.class);
+        org.apache.camel.DynamicRouter dynamicRouterAnnotation =
+                (org.apache.camel.DynamicRouter)collectedMethodAnnotation.get(org.apache.camel.DynamicRouter.class);
         if (dynamicRouterAnnotation != null
                 && matchContext(dynamicRouterAnnotation.context())) {
             dynamicRouter = new DynamicRouter(camelContext);
@@ -151,8 +151,8 @@
             }
         }
 
-        org.apache.camel.RecipientList recipientListAnnotation = 
-            (org.apache.camel.RecipientList)collectedMethodAnnotation.get(org.apache.camel.RecipientList.class);
+        org.apache.camel.RecipientList recipientListAnnotation =
+                (org.apache.camel.RecipientList)collectedMethodAnnotation.get(org.apache.camel.RecipientList.class);
         if (recipientListAnnotation != null
                 && matchContext(recipientListAnnotation.context())) {
             recipientList = new RecipientList(camelContext, recipientListAnnotation.delimiter());
@@ -198,7 +198,7 @@
         collectMethodAnnotations(c, method, annotations);
         return annotations;
     }
-    
+
     private void collectMethodAnnotations(Class<?> c, Method method, Map<Class<?>, Annotation> annotations) {
         for (Class<?> i : c.getInterfaces()) {
             collectMethodAnnotations(i, method, annotations);
@@ -389,16 +389,16 @@
     public boolean isStaticMethod() {
         return Modifier.isStatic(method.getModifiers());
     }
-    
+
     /**
      * Returns true if this method is covariant with the specified method
      * (this method may above or below the specified method in the class hierarchy)
      */
     public boolean isCovariantWith(MethodInfo method) {
-        return 
+        return
             method.getMethod().getName().equals(this.getMethod().getName())
             && (method.getMethod().getReturnType().isAssignableFrom(this.getMethod().getReturnType())
-            || this.getMethod().getReturnType().isAssignableFrom(method.getMethod().getReturnType())) 
+            || this.getMethod().getReturnType().isAssignableFrom(method.getMethod().getReturnType()))
             && Arrays.deepEquals(method.getMethod().getParameterTypes(), this.getMethod().getParameterTypes());
     }
 
@@ -524,20 +524,21 @@
                     try {
                         expression = exchange.getContext().resolveLanguage("simple").createExpression(exp);
                         parameterValue = expression.evaluate(exchange, Object.class);
+                        // use "null" to indicate the expression returned a null value which is a valid response we need to honor
+                        if (parameterValue == null) {
+                            parameterValue = "null";
+                        }
                     } catch (Exception e) {
                         throw new ExpressionEvaluationException(expression, "Cannot create/evaluate simple expression: " + exp
                                 + " to be bound to parameter at index: " + index + " on method: " + getMethod(), exchange, e);
                     }
 
-                    if (parameterValue != null) {
-
-<<<<<<< HEAD
-                        // special for explicit null parameter values (as end users can explicit indicate they want null as parameter)
-                        // see method javadoc for details
-                        if ("null".equals(parameterValue)) {
-                            return Void.TYPE;
-                        }
-=======
+                    // special for explicit null parameter values (as end users can explicit indicate they want null as parameter)
+                    // see method javadoc for details
+                    if ("null".equals(parameterValue)) {
+                        return Void.TYPE;
+                    }
+
                     // the parameter value may match the expected type, then we use it as-is
                     if (parameterType.isAssignableFrom(parameterValue.getClass())) {
                         valid = true;
@@ -551,35 +552,24 @@
                             valid = parameterValue instanceof String || BeanHelper.isValidParameterValue(exp);
                         }
                     }
->>>>>>> 553e9e65
-
-                        // the parameter value was not already valid, but since the simple language have evaluated the expression
-                        // which may change the parameterValue, so we have to check it again to see if its now valid
-                        exp = exchange.getContext().getTypeConverter().convertTo(String.class, parameterValue);
-                        // String values from the simple language is always valid
-                        if (!valid) {
-                            // re validate if the parameter was not valid the first time (String values should be accepted)
-                            valid = parameterValue instanceof String || BeanHelper.isValidParameterValue(exp);
-                        }
-
-                        if (valid) {
-                            // we need to unquote String parameters, as the enclosing quotes is there to denote a parameter value
-                            if (parameterValue instanceof String) {
-                                parameterValue = StringHelper.removeLeadingAndEndingQuotes((String) parameterValue);
-                            }
-                            if (parameterValue != null) {
-                                try {
-                                    // its a valid parameter value, so convert it to the expected type of the parameter
-                                    answer = exchange.getContext().getTypeConverter().mandatoryConvertTo(parameterType, exchange, parameterValue);
-                                    if (LOG.isTraceEnabled()) {
-                                        LOG.trace("Parameter #{} evaluated as: {} type: ", new Object[]{index, answer, ObjectHelper.type(answer)});
-                                    }
-                                } catch (Exception e) {
-                                    if (LOG.isDebugEnabled()) {
-                                        LOG.debug("Cannot convert from type: {} to type: {} for parameter #{}", new Object[]{ObjectHelper.type(parameterValue), parameterType, index});
-                                    }
-                                    throw new ParameterBindingException(e, method, index, parameterType, parameterValue);
+
+                    if (valid) {
+                        // we need to unquote String parameters, as the enclosing quotes is there to denote a parameter value
+                        if (parameterValue instanceof String) {
+                            parameterValue = StringHelper.removeLeadingAndEndingQuotes((String) parameterValue);
+                        }
+                        if (parameterValue != null) {
+                            try {
+                                // its a valid parameter value, so convert it to the expected type of the parameter
+                                answer = exchange.getContext().getTypeConverter().mandatoryConvertTo(parameterType, exchange, parameterValue);
+                                if (LOG.isTraceEnabled()) {
+                                    LOG.trace("Parameter #{} evaluated as: {} type: ", new Object[]{index, answer, ObjectHelper.type(answer)});
                                 }
+                            } catch (Exception e) {
+                                if (LOG.isDebugEnabled()) {
+                                    LOG.debug("Cannot convert from type: {} to type: {} for parameter #{}", new Object[]{ObjectHelper.type(parameterValue), parameterType, index});
+                                }
+                                throw new ParameterBindingException(e, method, index, parameterType, parameterValue);
                             }
                         }
                     }
