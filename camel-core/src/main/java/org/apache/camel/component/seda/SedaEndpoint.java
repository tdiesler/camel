--- conflicted
+++ resolved
@@ -421,15 +421,14 @@
         return getCamelContext().getName();
     }
 
-<<<<<<< HEAD
     @ManagedAttribute(description = "Camel ManagementName")
     public String getCamelManagementName() {
         return getCamelContext().getManagementName();
-=======
+    }
+
     @ManagedAttribute(description = "Endpoint URI", mask = true)
     public String getEndpointUri() {
         return super.getEndpointUri();
->>>>>>> 925b1996
     }
 
     @ManagedAttribute(description = "Endpoint service state")
