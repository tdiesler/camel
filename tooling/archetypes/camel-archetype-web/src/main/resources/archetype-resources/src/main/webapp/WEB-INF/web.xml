<?xml version="1.0" encoding="ISO-8859-1"?>
<<<<<<< HEAD
=======
## ------------------------------------------------------------------------
## Licensed to the Apache Software Foundation (ASF) under one or more
## contributor license agreements.  See the NOTICE file distributed with
## this work for additional information regarding copyright ownership.
## The ASF licenses this file to You under the Apache License, Version 2.0
## (the "License"); you may not use this file except in compliance with
## the License.  You may obtain a copy of the License at
##
## http://www.apache.org/licenses/LICENSE-2.0
##
## Unless required by applicable law or agreed to in writing, software
## distributed under the License is distributed on an "AS IS" BASIS,
## WITHOUT WARRANTIES OR CONDITIONS OF ANY KIND, either express or implied.
## See the License for the specific language governing permissions and
## limitations under the License.
## ------------------------------------------------------------------------
>>>>>>> 3529a576
<web-app version="2.4" xmlns="http://java.sun.com/xml/ns/j2ee"
         xmlns:xsi="http://www.w3.org/2001/XMLSchema-instance"
         xsi:schemaLocation="http://java.sun.com/xml/ns/j2ee http://java.sun.com/xml/ns/j2ee/web-app_2_4.xsd">

    <display-name>Camel Routes</display-name>

    <!-- location of spring xml files -->
    <context-param>
        <param-name>contextConfigLocation</param-name>
        <param-value>/WEB-INF/applicationContext.xml</param-value>
    </context-param>

    <!-- the listener that kick-starts Spring -->
    <listener>
        <listener-class>org.springframework.web.context.ContextLoaderListener</listener-class>
    </listener>

</web-app><|MERGE_RESOLUTION|>--- conflicted
+++ resolved
@@ -1,6 +1,4 @@
 <?xml version="1.0" encoding="ISO-8859-1"?>
-<<<<<<< HEAD
-=======
 ## ------------------------------------------------------------------------
 ## Licensed to the Apache Software Foundation (ASF) under one or more
 ## contributor license agreements.  See the NOTICE file distributed with
@@ -17,7 +15,6 @@
 ## See the License for the specific language governing permissions and
 ## limitations under the License.
 ## ------------------------------------------------------------------------
->>>>>>> 3529a576
 <web-app version="2.4" xmlns="http://java.sun.com/xml/ns/j2ee"
          xmlns:xsi="http://www.w3.org/2001/XMLSchema-instance"
          xsi:schemaLocation="http://java.sun.com/xml/ns/j2ee http://java.sun.com/xml/ns/j2ee/web-app_2_4.xsd">
