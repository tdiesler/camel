<?xml version="1.0" encoding="UTF-8"?>
<!--

    Licensed to the Apache Software Foundation (ASF) under one or more
    contributor license agreements.  See the NOTICE file distributed with
    this work for additional information regarding copyright ownership.
    The ASF licenses this file to You under the Apache License, Version 2.0
    (the "License"); you may not use this file except in compliance with
    the License.  You may obtain a copy of the License at

       http://www.apache.org/licenses/LICENSE-2.0

    Unless required by applicable law or agreed to in writing, software
    distributed under the License is distributed on an "AS IS" BASIS,
    WITHOUT WARRANTIES OR CONDITIONS OF ANY KIND, either express or implied.
    See the License for the specific language governing permissions and
    limitations under the License.

-->
<project xmlns="http://maven.apache.org/POM/4.0.0" xmlns:xsi="http://www.w3.org/2001/XMLSchema-instance" xsi:schemaLocation="http://maven.apache.org/POM/4.0.0 http://maven.apache.org/maven-v4_0_0.xsd">

  <modelVersion>4.0.0</modelVersion>

  <groupId>${groupId}</groupId>
  <artifactId>${artifactId}</artifactId>
  <packaging>jar</packaging>
  <version>${version}</version>

  <name>Camel ${name} Component</name>
  <url>http://www.myorganization.org</url>

<<<<<<< HEAD
  <repositories>
    <repository>
      <id>release.fusesource.org</id>
      <name>FuseSource Release Repository</name>
      <url>http://repo.fusesource.com/nexus/content/repositories/releases</url>
      <snapshots>
        <enabled>false</enabled>
      </snapshots>
      <releases>
        <enabled>true</enabled>
      </releases>
    </repository>
    <repository>
      <id>snapshot.fusesource.org</id>
      <name>FuseSource Snapshot Repository</name>
      <url>http://repo.fusesource.com/nexus/content/repositories/snapshots</url>
      <snapshots>
        <enabled>true</enabled>
      </snapshots>
      <releases>
        <enabled>false</enabled>
      </releases>
    </repository>
  </repositories>

  <pluginRepositories>
    <pluginRepository>
      <id>release.fusesource.org</id>
      <name>FuseSource Release Repository</name>
      <url>http://repo.fusesource.com/nexus/content/repositories/releases</url>
      <snapshots>
        <enabled>false</enabled>
      </snapshots>
      <releases>
        <enabled>true</enabled>
      </releases>
    </pluginRepository>
    <pluginRepository>
      <id>snapshot.fusesource.org</id>
      <name>FuseSource Snapshot Repository</name>
      <url>http://repo.fusesource.com/nexus/content/repositories/snapshots</url>
      <snapshots>
        <enabled>true</enabled>
      </snapshots>
      <releases>
        <enabled>false</enabled>
      </releases>
    </pluginRepository>  
  </pluginRepositories>
=======
  <properties>
    <project.build.sourceEncoding>UTF-8</project.build.sourceEncoding>
    <project.reporting.outputEncoding>UTF-8</project.reporting.outputEncoding>
  </properties>
>>>>>>> 5902dd44

  <dependencies>
    <dependency>
      <groupId>org.apache.camel</groupId>
      <artifactId>camel-core</artifactId>
      <version>${camel-version}</version>
    </dependency>

    <!-- logging -->
    <dependency>
      <groupId>org.slf4j</groupId>
      <artifactId>slf4j-api</artifactId>
      <version>${slf4j-version}</version>
    </dependency>
    <dependency>
      <groupId>org.slf4j</groupId>
      <artifactId>slf4j-log4j12</artifactId>
      <version>${slf4j-version}</version>
      <scope>test</scope>
    </dependency>
    <dependency>
      <groupId>log4j</groupId>
      <artifactId>log4j</artifactId>
      <version>${log4j-version}</version>
      <scope>test</scope>
    </dependency>

    <!-- testing -->
    <dependency>
      <groupId>org.apache.camel</groupId>
      <artifactId>camel-test</artifactId>
      <version>${camel-version}</version>
      <scope>test</scope>
    </dependency>
  </dependencies>

  <build>
    <defaultGoal>install</defaultGoal>

    <plugins>
      <plugin>
        <groupId>org.apache.maven.plugins</groupId>
        <artifactId>maven-compiler-plugin</artifactId>
        <version>${maven-compiler-plugin-version}</version>
        <configuration>
          <source>1.6</source>
          <target>1.6</target>
        </configuration>
      </plugin>
    </plugins>
  </build>

</project><|MERGE_RESOLUTION|>--- conflicted
+++ resolved
@@ -29,7 +29,11 @@
   <name>Camel ${name} Component</name>
   <url>http://www.myorganization.org</url>
 
-<<<<<<< HEAD
+  <properties>
+    <project.build.sourceEncoding>UTF-8</project.build.sourceEncoding>
+    <project.reporting.outputEncoding>UTF-8</project.reporting.outputEncoding>
+  </properties>
+
   <repositories>
     <repository>
       <id>release.fusesource.org</id>
@@ -79,12 +83,6 @@
       </releases>
     </pluginRepository>  
   </pluginRepositories>
-=======
-  <properties>
-    <project.build.sourceEncoding>UTF-8</project.build.sourceEncoding>
-    <project.reporting.outputEncoding>UTF-8</project.reporting.outputEncoding>
-  </properties>
->>>>>>> 5902dd44
 
   <dependencies>
     <dependency>
