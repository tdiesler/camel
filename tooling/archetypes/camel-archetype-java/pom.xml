--- conflicted
+++ resolved
@@ -23,14 +23,8 @@
 
   <parent>
     <groupId>org.apache.camel</groupId>
-<<<<<<< HEAD
-    <artifactId>camel-parent</artifactId>
+    <artifactId>archetypes</artifactId>
     <version>2.x-fuse-SNAPSHOT</version>
-    <relativePath>../../../parent</relativePath>
-=======
-    <artifactId>archetypes</artifactId>
-    <version>2.8-SNAPSHOT</version>
->>>>>>> 8caaa1d4
   </parent>
 
   <groupId>org.apache.camel.archetypes</groupId>
