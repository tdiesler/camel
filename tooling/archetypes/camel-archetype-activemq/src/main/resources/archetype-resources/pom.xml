--- conflicted
+++ resolved
@@ -28,17 +28,6 @@
 
   <name>A Camel Route</name>
   <url>http://www.myorganization.org</url>
-
-<<<<<<< HEAD
-  <properties>
-    <camel-version>$CAMEL_VERSION_REPLACEME$</camel-version>
-    <activemq-version>$ACTIVEMQ_VERSION_REPLACEME$</activemq-version>
-    <xbean-spring-version>$XBEAN_VERSION_REPLACEME$</xbean-spring-version>
-    <log4j-version>$LOG4J_VERSION_REPLACEME$</log4j-version>
-    <spring-version>$SPRING_VESRION_REPLACEME$</spring-version>
-    <jaxb-api-version>$JAXB_API_VERSION_REPLACEME$</jaxb-api-version>
-    <jaxb-impl-version>$JAXB_IMPL_VERSION_REPLACEME$</jaxb-impl-version>
-  </properties>
 
   <repositories>
     <repository>
@@ -90,8 +79,6 @@
     </pluginRepository>  
   </pluginRepositories>
   
-=======
->>>>>>> f828dc44
   <dependencies>
     <dependency>
       <groupId>org.apache.activemq</groupId>
