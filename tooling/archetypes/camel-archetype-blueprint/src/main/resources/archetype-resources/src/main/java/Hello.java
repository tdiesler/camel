--- conflicted
+++ resolved
@@ -1,5 +1,3 @@
-<<<<<<< HEAD
-=======
 ## ------------------------------------------------------------------------
 ## Licensed to the Apache Software Foundation (ASF) under one or more
 ## contributor license agreements.  See the NOTICE file distributed with
@@ -16,7 +14,6 @@
 ## See the License for the specific language governing permissions and
 ## limitations under the License.
 ## ------------------------------------------------------------------------
->>>>>>> 3529a576
 package ${package};
 
 /**
