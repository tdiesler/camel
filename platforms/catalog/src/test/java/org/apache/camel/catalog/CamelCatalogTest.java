--- conflicted
+++ resolved
@@ -92,9 +92,6 @@
     }
 
     @Test
-<<<<<<< HEAD
-    public void testAsEndpointUriMap() throws Exception {
-=======
     public void testAsEndpointUriMapFile() throws Exception {
         Map<String, String> map = new HashMap<String, String>();
         map.put("directoryName", "src/data/inbox");
@@ -107,7 +104,6 @@
 
     @Test
     public void testAsEndpointUriMapFtp() throws Exception {
->>>>>>> 4308fbea
         Map<String, String> map = new HashMap<String, String>();
         map.put("host", "someserver");
         map.put("port", "21");
