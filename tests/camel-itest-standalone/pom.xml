--- conflicted
+++ resolved
@@ -20,49 +20,12 @@
 <project xmlns="http://maven.apache.org/POM/4.0.0" xmlns:xsi="http://www.w3.org/2001/XMLSchema-instance"
          xsi:schemaLocation="http://maven.apache.org/POM/4.0.0 http://maven.apache.org/maven-v4_0_0.xsd">
 
-<<<<<<< HEAD
-    <modelVersion>4.0.0</modelVersion>
-
-    <parent>
-        <groupId>org.apache.camel</groupId>
-        <artifactId>camel-parent</artifactId>
-        <version>2.x-fuse-SNAPSHOT</version>
-        <relativePath>../../parent</relativePath>
-    </parent>
-
-    <artifactId>camel-itest-standalone</artifactId>
-    <name>Camel :: Integration Tests :: Standalone</name>
-    <description>Standalone Camel test</description>
-
-    <dependencies>
-        <dependency>
-            <groupId>org.apache.camel</groupId>
-            <artifactId>camel-core</artifactId>
-            <scope>test</scope>
-        </dependency>
-        <dependency>
-            <groupId>junit</groupId>
-            <artifactId>junit</artifactId>
-            <scope>test</scope>
-        </dependency>
-        <dependency>
-            <groupId>org.slf4j</groupId>
-            <artifactId>slf4j-log4j12</artifactId>
-            <scope>test</scope>
-        </dependency>
-        <dependency>
-            <groupId>log4j</groupId>
-            <artifactId>log4j</artifactId>
-            <scope>test</scope>
-        </dependency>
-    </dependencies>
-=======
   <modelVersion>4.0.0</modelVersion>
 
   <parent>
     <groupId>org.apache.camel</groupId>
     <artifactId>camel-parent</artifactId>
-    <version>2.9-SNAPSHOT</version>
+    <version>2.x-fuse-SNAPSHOT</version>
     <relativePath>../../parent</relativePath>
   </parent>
 
@@ -106,6 +69,5 @@
       <scope>test</scope>
     </dependency>
   </dependencies>
->>>>>>> 382ad28e
 
 </project>