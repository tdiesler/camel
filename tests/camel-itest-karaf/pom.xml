--- conflicted
+++ resolved
@@ -22,20 +22,11 @@
 
     <modelVersion>4.0.0</modelVersion>
 
-<<<<<<< HEAD
-  <parent>
-    <groupId>org.apache.camel</groupId>
-    <artifactId>camel-parent</artifactId>
-    <version>2.x-fuse-SNAPSHOT</version>
-  </parent>
-=======
     <parent>
         <groupId>org.apache.camel</groupId>
         <artifactId>camel-parent</artifactId>
-        <version>2.8-SNAPSHOT</version>
-         <relativePath>../../parent</relativePath>
+        <version>2.x-fuse-SNAPSHOT</version>
     </parent>
->>>>>>> 52d98a8b
 
     <artifactId>camel-itest-karaf</artifactId>
     <name>Camel :: Karaf Integration Tests</name>
