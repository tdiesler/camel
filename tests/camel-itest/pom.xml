<?xml version="1.0" encoding="UTF-8"?>
<!--
  Licensed to the Apache Software Foundation (ASF) under one or more
  contributor license agreements.  See the NOTICE file distributed with
  this work for additional information regarding copyright ownership.
  The ASF licenses this file to You under the Apache License, Version 2.0
  (the "License"); you may not use this file except in compliance with
  the License.  You may obtain a copy of the License at

  http://www.apache.org/licenses/LICENSE-2.0

  Unless required by applicable law or agreed to in writing, software
  distributed under the License is distributed on an "AS IS" BASIS,
  WITHOUT WARRANTIES OR CONDITIONS OF ANY KIND, either express or implied.
  See the License for the specific language governing permissions and
  limitations under the License.
-->
<project xmlns="http://maven.apache.org/POM/4.0.0" xmlns:xsi="http://www.w3.org/2001/XMLSchema-instance" 
  xsi:schemaLocation="http://maven.apache.org/POM/4.0.0 http://maven.apache.org/maven-v4_0_0.xsd">

  <modelVersion>4.0.0</modelVersion>

<<<<<<< HEAD

  <parent>
    <groupId>org.apache.camel</groupId>
    <artifactId>camel-parent</artifactId>
    <version>2.x-fuse-SNAPSHOT</version>
=======
  <parent>
    <groupId>org.apache.camel</groupId>
    <artifactId>camel-parent</artifactId>
    <version>2.10-SNAPSHOT</version>
>>>>>>> 46a9a6c8
    <relativePath>../../parent</relativePath>
  </parent>

  <artifactId>camel-itest</artifactId>
  <name>Camel :: Integration Tests :: Non OSGi</name>
  <description>Performs cross component integration tests</description>

  <repositories>
    <repository>
      <id>maven-restlet</id>
      <name>Public online Restlet repository</name>
      <url>http://maven.restlet.org</url>
    </repository>
  </repositories>

  <dependencies>
    <dependency>
      <groupId>org.apache.camel</groupId>
      <artifactId>camel-jms</artifactId>
      <scope>test</scope>
    </dependency>
    <dependency>
      <groupId>org.apache.camel</groupId>
      <artifactId>camel-spring</artifactId>
      <scope>test</scope>
    </dependency>
    <dependency>
      <groupId>org.apache.camel</groupId>
      <artifactId>camel-cxf</artifactId>
      <!-- conflicts with mockmail for unit testing, so we exclude this geronimo spec -->
      <exclusions>
        <exclusion>
          <groupId>org.apache.geronimo.specs</groupId>
          <artifactId>geronimo-javamail_1.4_spec</artifactId>
        </exclusion>
      </exclusions>
    </dependency>
    <dependency>
      <groupId>org.apache.cxf</groupId>
      <artifactId>cxf-rt-ws-security</artifactId>
      <version>${cxf-version}</version>
      <scope>test</scope>        
    </dependency>        
    <dependency>
      <groupId>org.apache.camel</groupId>
      <artifactId>camel-jetty</artifactId>
      <scope>test</scope>
    </dependency>
    <dependency>
      <groupId>org.apache.camel</groupId>
      <artifactId>camel-groovy</artifactId>
      <scope>test</scope>
    </dependency>
    <dependency>
      <groupId>org.apache.camel</groupId>
      <artifactId>camel-http</artifactId>
      <scope>test</scope>
    </dependency>
    <dependency>
      <groupId>org.apache.camel</groupId>
      <artifactId>camel-http4</artifactId>
      <scope>test</scope>
    </dependency>
    <dependency>
      <groupId>org.apache.camel</groupId>
      <artifactId>camel-hawtdb</artifactId>
      <scope>test</scope>
    </dependency>
    <dependency>
      <groupId>org.apache.camel</groupId>
      <artifactId>camel-jaxb</artifactId>
      <scope>test</scope>
    </dependency>
    <dependency>
      <groupId>org.apache.camel</groupId>
      <artifactId>camel-quartz</artifactId>
      <scope>test</scope>
    </dependency>
    <dependency>
      <groupId>org.apache.camel</groupId>
      <artifactId>camel-rss</artifactId>
      <scope>test</scope>
      <!-- conflicts with mockmail for unit testing, so we exclude this geronimo spec -->
      <exclusions>
        <exclusion>
          <groupId>org.apache.geronimo.specs</groupId>
          <artifactId>geronimo-javamail_1.4_spec</artifactId>
        </exclusion>
      </exclusions>
    </dependency>
    <dependency>
      <groupId>org.apache.camel</groupId>
      <artifactId>camel-restlet</artifactId>
      <scope>test</scope>
    </dependency>
    <!-- restlet JAXB binding -->
    <dependency>
      <groupId>org.restlet.jse</groupId>
      <artifactId>org.restlet.ext.jaxb</artifactId>
      <version>${restlet-version}</version>
      <scope>test</scope>
    </dependency>
    <dependency>
      <groupId>org.apache.camel</groupId>
      <artifactId>camel-spring-security</artifactId>
      <scope>test</scope>
    </dependency>
    <dependency>
      <groupId>org.apache.camel</groupId>
      <artifactId>camel-saxon</artifactId>
      <scope>test</scope>
    </dependency>
    <dependency>
      <groupId>org.apache.camel</groupId>
      <artifactId>camel-sql</artifactId>
      <scope>test</scope>
    </dependency>
    <dependency>
      <groupId>org.apache.camel</groupId>
      <artifactId>camel-mail</artifactId>
      <scope>test</scope>
    </dependency>
    <dependency>
      <groupId>org.jvnet.mock-javamail</groupId>
      <artifactId>mock-javamail</artifactId>
      <version>1.7</version>
      <scope>test</scope>
    </dependency>

    <dependency>
      <groupId>org.apache.camel</groupId>
      <artifactId>camel-ftp</artifactId>
      <scope>test</scope>
    </dependency>
    <dependency>
      <groupId>org.apache.ftpserver</groupId>
      <artifactId>ftpserver-core</artifactId>
      <scope>test</scope>
    </dependency>

    <dependency>
      <groupId>org.apache.ftpserver</groupId>
      <artifactId>ftplet-api</artifactId>
      <scope>test</scope>
    </dependency>

<<<<<<< HEAD
        <!-- ftpserver using mina 2.0.0-M4 -->
        <dependency>
          <groupId>org.apache.mina</groupId>
          <artifactId>mina-core</artifactId>
          <version>2.0.0-M4</version>
          <scope>test</scope>
        </dependency>
        <dependency>
          <groupId>org.slf4j</groupId>
          <artifactId>slf4j-log4j12</artifactId>
          <scope>test</scope>
        </dependency>
        <!-- some TX tests using iBatis -->
        <dependency>
            <groupId>org.apache.derby</groupId>
            <artifactId>derby</artifactId>
            <scope>test</scope>
        </dependency>
        <dependency>
            <groupId>org.apache.camel</groupId>
            <artifactId>camel-ibatis</artifactId>
            <scope>test</scope>
        </dependency>
        <dependency>
            <groupId>org.springframework</groupId>
            <artifactId>spring-orm</artifactId>
            <scope>test</scope>
        </dependency>
        <dependency>
            <groupId>org.springframework</groupId>
            <artifactId>spring-jdbc</artifactId>
            <scope>test</scope>
        </dependency>
        <dependency>
            <groupId>org.springframework</groupId>
            <artifactId>spring-tx</artifactId>
            <scope>test</scope>
        </dependency>
        <!-- ibatis need this stuff -->
        <dependency>
            <groupId>commons-dbcp</groupId>
            <artifactId>commons-dbcp</artifactId>
            <version>1.2.2</version>
            <scope>test</scope>
        </dependency>
        <dependency>
            <groupId>commons-pool</groupId>
            <artifactId>commons-pool</artifactId>
            <scope>test</scope>
        </dependency>
        <dependency>
            <groupId>commons-collections</groupId>
            <artifactId>commons-collections</artifactId>
            <version>3.2.1</version>
            <scope>test</scope>
        </dependency>

        <dependency>
            <groupId>junit</groupId>
            <artifactId>junit</artifactId>
            <scope>test</scope>
        </dependency>
        <dependency>
            <groupId>org.apache.camel</groupId>
            <artifactId>camel-test-spring</artifactId>           
            <scope>test</scope>
        </dependency>
        <dependency>
            <groupId>org.apache.activemq</groupId>
            <artifactId>activemq-core</artifactId>
            <scope>test</scope>
        </dependency>
        <dependency>
            <groupId>org.apache.activemq</groupId>
            <artifactId>activemq-camel</artifactId>
            <scope>test</scope>
        </dependency>
        <dependency>
            <groupId>org.apache.activemq</groupId>
            <artifactId>activemq-pool</artifactId>
            <scope>test</scope>
        </dependency>
        <dependency>
            <groupId>org.apache.xbean</groupId>
            <artifactId>xbean-spring</artifactId>
            <exclusions>
                <exclusion>
                    <groupId>org.springframework</groupId>
                    <artifactId>spring</artifactId>
                </exclusion>
            </exclusions>
            <scope>test</scope>
        </dependency>
        <dependency>
            <groupId>org.apache.cxf</groupId>
            <artifactId>cxf-rt-transports-http-jetty</artifactId>
            <version>${cxf-version}</version>
            <scope>test</scope>
            <exclusions>
              <exclusion>
                 <groupId>org.slf4j</groupId>
                 <artifactId>slf4j-jdk14</artifactId>
              </exclusion>
            </exclusions>
        </dependency>
        <dependency>
            <groupId>log4j</groupId>
            <artifactId>log4j</artifactId>
            <scope>test</scope>
        </dependency>
        <dependency>
            <groupId>org.springframework</groupId>
            <artifactId>spring-test</artifactId>
            <scope>test</scope>
        </dependency>
        
        <!-- for http component tests -->
    	<dependency>
    		<groupId>org.apache.httpcomponents</groupId>
    		<artifactId>httpclient</artifactId>
    		<version>${httpclient4-version}</version>
    		<classifier>tests</classifier>
    		<scope>test</scope>
    	</dependency>
=======
    <!-- ftpserver using mina 2.0.0-M4 -->
    <dependency>
      <groupId>org.apache.mina</groupId>
      <artifactId>mina-core</artifactId>
      <version>2.0.0-M4</version>
      <scope>test</scope>
    </dependency>
    <dependency>
      <groupId>org.slf4j</groupId>
      <artifactId>slf4j-log4j12</artifactId>
      <scope>test</scope>
    </dependency>

    <!-- some TX tests using iBatis -->
    <dependency>
      <groupId>org.apache.derby</groupId>
      <artifactId>derby</artifactId>
      <scope>test</scope>
    </dependency>
    <dependency>
      <groupId>org.apache.camel</groupId>
      <artifactId>camel-ibatis</artifactId>
      <scope>test</scope>
    </dependency>
    <dependency>
      <groupId>org.springframework</groupId>
      <artifactId>spring-orm</artifactId>
      <scope>test</scope>
    </dependency>
    <dependency>
      <groupId>org.springframework</groupId>
      <artifactId>spring-jdbc</artifactId>
      <scope>test</scope>
    </dependency>
    <dependency>
      <groupId>org.springframework</groupId>
      <artifactId>spring-tx</artifactId>
      <scope>test</scope>
    </dependency>
    <!-- ibatis need this stuff -->
    <dependency>
      <groupId>commons-dbcp</groupId>
      <artifactId>commons-dbcp</artifactId>
      <version>1.2.2</version>
      <scope>test</scope>
    </dependency>
    <dependency>
      <groupId>commons-pool</groupId>
      <artifactId>commons-pool</artifactId>
      <scope>test</scope>
    </dependency>
    <dependency>
      <groupId>commons-collections</groupId>
      <artifactId>commons-collections</artifactId>
      <version>3.2.1</version>
      <scope>test</scope>
    </dependency>
>>>>>>> 46a9a6c8

    <dependency>
      <groupId>junit</groupId>
      <artifactId>junit</artifactId>
      <scope>test</scope>
    </dependency>
    <dependency>
      <groupId>org.apache.camel</groupId>
      <artifactId>camel-test-spring</artifactId>           
      <scope>test</scope>
    </dependency>
    <dependency>
      <groupId>org.apache.activemq</groupId>
      <artifactId>activemq-core</artifactId>
      <scope>test</scope>
    </dependency>
    <dependency>
      <groupId>org.apache.activemq</groupId>
      <artifactId>activemq-camel</artifactId>
      <scope>test</scope>
    </dependency>
    <dependency>
      <groupId>org.apache.xbean</groupId>
      <artifactId>xbean-spring</artifactId>
      <exclusions>
        <exclusion>
          <groupId>org.springframework</groupId>
          <artifactId>spring</artifactId>
        </exclusion>
      </exclusions>
      <scope>test</scope>
    </dependency>
    <dependency>
      <groupId>org.apache.cxf</groupId>
      <artifactId>cxf-rt-transports-http-jetty</artifactId>
      <version>${cxf-version}</version>
      <scope>test</scope>
      <exclusions>
        <exclusion>
          <groupId>org.slf4j</groupId>
          <artifactId>slf4j-jdk14</artifactId>
        </exclusion>
      </exclusions>
    </dependency>
    <dependency>
      <groupId>log4j</groupId>
      <artifactId>log4j</artifactId>
      <scope>test</scope>
    </dependency>
    <dependency>
      <groupId>org.springframework</groupId>
      <artifactId>spring-test</artifactId>
      <scope>test</scope>
    </dependency>
    
    <!-- for http component tests -->
  	<dependency>
      <groupId>org.apache.httpcomponents</groupId>
      <artifactId>httpclient</artifactId>
      <version>${httpclient4-version}</version>
      <classifier>tests</classifier>
      <scope>test</scope>
  	</dependency>

    <!-- atomikos XA TX manager -->
    <dependency>
      <groupId>com.atomikos</groupId>
      <artifactId>transactions</artifactId>
      <version>${atomikos-trascations-version}</version>
    </dependency>
    <dependency>
      <groupId>com.atomikos</groupId>
      <artifactId>transactions-jta</artifactId>
      <version>${atomikos-trascations-version}</version>
    </dependency>
    <dependency>
      <groupId>com.atomikos</groupId>
      <artifactId>transactions-jms</artifactId>
      <version>${atomikos-trascations-version}</version>
      <exclusions>
        <exclusion>
          <groupId>javax.jms</groupId>
          <artifactId>jms</artifactId>
        </exclusion>
      </exclusions>
    </dependency>
    <dependency>
      <groupId>com.atomikos</groupId>
      <artifactId>transactions-jdbc</artifactId>
      <version>${atomikos-trascations-version}</version>
    </dependency>
  </dependencies>

  <build>
    <plugins>
      <plugin>
        <artifactId>maven-surefire-plugin</artifactId>
        <configuration>
          <forkMode>pertest</forkMode>
          <forkedProcessTimeoutInSeconds>3000</forkedProcessTimeoutInSeconds>
          <excludes>
            <!-- TODO FIXME ASAP -->
            <exclude>**/XXXTest.*</exclude>
            <exclude>**/FromJmsToJdbcIdempotentConsumerToJmsTest.*</exclude>
            <exclude>**/FromJmsToJdbcIdempotentConsumerToJmsXaTest.*</exclude>
          </excludes>
          <systemProperties>
   	        <property>
              <name>java.util.logging.config.file</name>
              <value>${basedir}/target/test-classes/logging.properties</value>
     	    </property>
     	    <property>
              <name>org.apache.activemq.default.directory.prefix</name>
              <value>target/</value>
            </property>
            <property>
              <name>derby.stream.error.file</name>
              <value>target/derby.log</value>
            </property>
          </systemProperties>
        </configuration>
      </plugin>
      <plugin>
        <groupId>org.apache.cxf</groupId>
        <artifactId>cxf-codegen-plugin</artifactId>
        <version>${cxf-version}</version>
        <executions>
          <execution>
            <id>generate-test-sources</id>
            <phase>generate-sources</phase>
            <configuration>
              <testSourceRoot>${basedir}/target/generated/src/test/java</testSourceRoot>
              <wsdlOptions>
                <wsdlOption>
                  <wsdl>${basedir}/src/test/resources/wsdl/CustomerService-1.0.0.wsdl</wsdl>
                </wsdlOption>
                <wsdlOption>
                  <wsdl>${basedir}/src/test/resources/wsdl/hello_world.wsdl</wsdl>
                  <bindingFiles>
                    <bindingFile>${basedir}/src/test/resources/wsdl/binding.xml</bindingFile>
                  </bindingFiles>
                </wsdlOption>
              </wsdlOptions>
            </configuration>
            <goals>
              <goal>wsdl2java</goal>
            </goals>
          </execution>
        </executions>
      </plugin>
    </plugins>
  </build>

</project><|MERGE_RESOLUTION|>--- conflicted
+++ resolved
@@ -20,18 +20,10 @@
 
   <modelVersion>4.0.0</modelVersion>
 
-<<<<<<< HEAD
-
   <parent>
     <groupId>org.apache.camel</groupId>
     <artifactId>camel-parent</artifactId>
     <version>2.x-fuse-SNAPSHOT</version>
-=======
-  <parent>
-    <groupId>org.apache.camel</groupId>
-    <artifactId>camel-parent</artifactId>
-    <version>2.10-SNAPSHOT</version>
->>>>>>> 46a9a6c8
     <relativePath>../../parent</relativePath>
   </parent>
 
@@ -178,132 +170,6 @@
       <scope>test</scope>
     </dependency>
 
-<<<<<<< HEAD
-        <!-- ftpserver using mina 2.0.0-M4 -->
-        <dependency>
-          <groupId>org.apache.mina</groupId>
-          <artifactId>mina-core</artifactId>
-          <version>2.0.0-M4</version>
-          <scope>test</scope>
-        </dependency>
-        <dependency>
-          <groupId>org.slf4j</groupId>
-          <artifactId>slf4j-log4j12</artifactId>
-          <scope>test</scope>
-        </dependency>
-        <!-- some TX tests using iBatis -->
-        <dependency>
-            <groupId>org.apache.derby</groupId>
-            <artifactId>derby</artifactId>
-            <scope>test</scope>
-        </dependency>
-        <dependency>
-            <groupId>org.apache.camel</groupId>
-            <artifactId>camel-ibatis</artifactId>
-            <scope>test</scope>
-        </dependency>
-        <dependency>
-            <groupId>org.springframework</groupId>
-            <artifactId>spring-orm</artifactId>
-            <scope>test</scope>
-        </dependency>
-        <dependency>
-            <groupId>org.springframework</groupId>
-            <artifactId>spring-jdbc</artifactId>
-            <scope>test</scope>
-        </dependency>
-        <dependency>
-            <groupId>org.springframework</groupId>
-            <artifactId>spring-tx</artifactId>
-            <scope>test</scope>
-        </dependency>
-        <!-- ibatis need this stuff -->
-        <dependency>
-            <groupId>commons-dbcp</groupId>
-            <artifactId>commons-dbcp</artifactId>
-            <version>1.2.2</version>
-            <scope>test</scope>
-        </dependency>
-        <dependency>
-            <groupId>commons-pool</groupId>
-            <artifactId>commons-pool</artifactId>
-            <scope>test</scope>
-        </dependency>
-        <dependency>
-            <groupId>commons-collections</groupId>
-            <artifactId>commons-collections</artifactId>
-            <version>3.2.1</version>
-            <scope>test</scope>
-        </dependency>
-
-        <dependency>
-            <groupId>junit</groupId>
-            <artifactId>junit</artifactId>
-            <scope>test</scope>
-        </dependency>
-        <dependency>
-            <groupId>org.apache.camel</groupId>
-            <artifactId>camel-test-spring</artifactId>           
-            <scope>test</scope>
-        </dependency>
-        <dependency>
-            <groupId>org.apache.activemq</groupId>
-            <artifactId>activemq-core</artifactId>
-            <scope>test</scope>
-        </dependency>
-        <dependency>
-            <groupId>org.apache.activemq</groupId>
-            <artifactId>activemq-camel</artifactId>
-            <scope>test</scope>
-        </dependency>
-        <dependency>
-            <groupId>org.apache.activemq</groupId>
-            <artifactId>activemq-pool</artifactId>
-            <scope>test</scope>
-        </dependency>
-        <dependency>
-            <groupId>org.apache.xbean</groupId>
-            <artifactId>xbean-spring</artifactId>
-            <exclusions>
-                <exclusion>
-                    <groupId>org.springframework</groupId>
-                    <artifactId>spring</artifactId>
-                </exclusion>
-            </exclusions>
-            <scope>test</scope>
-        </dependency>
-        <dependency>
-            <groupId>org.apache.cxf</groupId>
-            <artifactId>cxf-rt-transports-http-jetty</artifactId>
-            <version>${cxf-version}</version>
-            <scope>test</scope>
-            <exclusions>
-              <exclusion>
-                 <groupId>org.slf4j</groupId>
-                 <artifactId>slf4j-jdk14</artifactId>
-              </exclusion>
-            </exclusions>
-        </dependency>
-        <dependency>
-            <groupId>log4j</groupId>
-            <artifactId>log4j</artifactId>
-            <scope>test</scope>
-        </dependency>
-        <dependency>
-            <groupId>org.springframework</groupId>
-            <artifactId>spring-test</artifactId>
-            <scope>test</scope>
-        </dependency>
-        
-        <!-- for http component tests -->
-    	<dependency>
-    		<groupId>org.apache.httpcomponents</groupId>
-    		<artifactId>httpclient</artifactId>
-    		<version>${httpclient4-version}</version>
-    		<classifier>tests</classifier>
-    		<scope>test</scope>
-    	</dependency>
-=======
     <!-- ftpserver using mina 2.0.0-M4 -->
     <dependency>
       <groupId>org.apache.mina</groupId>
@@ -361,7 +227,6 @@
       <version>3.2.1</version>
       <scope>test</scope>
     </dependency>
->>>>>>> 46a9a6c8
 
     <dependency>
       <groupId>junit</groupId>
