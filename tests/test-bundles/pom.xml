--- conflicted
+++ resolved
@@ -30,13 +30,8 @@
     <groupId>org.apache.camel.tests.bundles</groupId>
     <artifactId>bundles-pom</artifactId>
     <packaging>pom</packaging>
-<<<<<<< HEAD
     <version>2.x-fuse-SNAPSHOT</version>
-    <name>Camel :: Tests Bundles</name>
-=======
-    <version>2.9-SNAPSHOT</version>
     <name>Camel :: Integration Tests :: Test Bundles</name>
->>>>>>> 9656661d
 
     <properties>
         <servicemix.legal.version>1.0</servicemix.legal.version>
