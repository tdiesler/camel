<?xml version="1.0" encoding="UTF-8"?>
<!--
    Licensed to the Apache Software Foundation (ASF) under one or more
    contributor license agreements.  See the NOTICE file distributed with
    this work for additional information regarding copyright ownership.
    The ASF licenses this file to You under the Apache License, Version 2.0
    (the "License"); you may not use this file except in compliance with
    the License.  You may obtain a copy of the License at

    http://www.apache.org/licenses/LICENSE-2.0

    Unless required by applicable law or agreed to in writing, software
    distributed under the License is distributed on an "AS IS" BASIS,
    WITHOUT WARRANTIES OR CONDITIONS OF ANY KIND, either express or implied.
    See the License for the specific language governing permissions and
    limitations under the License.
-->
<project xmlns="http://maven.apache.org/POM/4.0.0" xmlns:xsi="http://www.w3.org/2001/XMLSchema-instance" xsi:schemaLocation="http://maven.apache.org/POM/4.0.0 http://maven.apache.org/maven-v4_0_0.xsd">

    <modelVersion>4.0.0</modelVersion>

    <parent>
        <groupId>org.apache.camel</groupId>
        <artifactId>examples</artifactId>
<<<<<<< HEAD
        <version>2.x-fuse-SNAPSHOT</version>
=======
        <version>2.8-SNAPSHOT</version>
        <relativePath>..</relativePath>
>>>>>>> 5a5bdbd6
    </parent>

    <artifactId>camel-example-axis</artifactId>
    <name>Camel :: Example :: Axis</name>
    <description>An example how to use Apache Axis 1.4 with Camel as a web application</description>
    <packaging>war</packaging>
	
    <dependencies>
        <dependency>
            <groupId>org.apache.camel</groupId>
            <artifactId>camel-core</artifactId>
        </dependency>

        <dependency>
            <groupId>org.apache.camel</groupId>
            <artifactId>camel-spring</artifactId>
        </dependency>

        <dependency>
            <groupId>org.springframework</groupId>
            <artifactId>spring-web</artifactId>
        </dependency>

        <dependency>
            <groupId>org.apache.axis</groupId>
            <artifactId>axis</artifactId>
            <version>1.4</version>
        </dependency>

        <dependency>
            <groupId>org.apache.axis</groupId>
            <artifactId>axis-jaxrpc</artifactId>
            <version>1.4</version>
        </dependency>

        <dependency>
            <groupId>org.apache.axis</groupId>
            <artifactId>axis-saaj</artifactId>
            <version>1.4</version>
        </dependency>

		<dependency>
		    <groupId>axis</groupId>
		    <artifactId>axis-wsdl4j</artifactId>
		    <version>1.5.1</version>
		</dependency>

		<dependency>
		    <groupId>commons-discovery</groupId>
		    <artifactId>commons-discovery</artifactId>
		    <version>0.4</version>
		</dependency> 

        <!-- logging -->
        <dependency>
            <groupId>org.slf4j</groupId>
            <artifactId>slf4j-log4j12</artifactId>
        </dependency>

        <dependency>
            <groupId>log4j</groupId>
            <artifactId>log4j</artifactId>
        </dependency>

        <!-- for unit testing -->
        <dependency>
            <groupId>junit</groupId>
            <artifactId>junit</artifactId>            
            <scope>test</scope>
        </dependency>
        <dependency>
            <groupId>org.springframework</groupId>
            <artifactId>spring-test</artifactId>
            <scope>test</scope>
        </dependency>
        <dependency>
            <groupId>org.eclipse.jetty</groupId>
            <artifactId>jetty-server</artifactId>
            <scope>test</scope>
        </dependency>
        <dependency>
            <groupId>org.eclipse.jetty</groupId>
            <artifactId>jetty-webapp</artifactId>
            <scope>test</scope>
        </dependency>
    </dependencies>

    <build>
        <plugins>
		  <plugin>
                <groupId>org.mortbay.jetty</groupId>
                <artifactId>jetty-maven-plugin</artifactId>
                <version>${jetty-version}</version>
            </plugin>

            <plugin>
               <groupId>org.codehaus.mojo</groupId>
               <artifactId>axistools-maven-plugin</artifactId>
               <configuration>
			   <sourceDirectory>src/main/webapp/WEB-INF/wsdl</sourceDirectory>
                  <packageSpace>org.apache.camel.example.reportincident</packageSpace>
                  <testCases>false</testCases>
                  <serverSide>true</serverSide>
                  <subPackageByFileName>false</subPackageByFileName>
               </configuration>
               <executions>
                 <execution>
                   <goals>
                     <goal>wsdl2java</goal>
                   </goals>
                 </execution>
               </executions>
            </plugin>

	      <plugin>
	        <groupId>org.apache.camel</groupId>
	        <artifactId>camel-maven-plugin</artifactId>
                <version>${project.version}</version>
			<configuration>
				<fileApplicationContextUri>src/main/resources/*.xml</fileApplicationContextUri>
			</configuration>
	      </plugin>
	  </plugins>
	</build>
</project><|MERGE_RESOLUTION|>--- conflicted
+++ resolved
@@ -22,12 +22,8 @@
     <parent>
         <groupId>org.apache.camel</groupId>
         <artifactId>examples</artifactId>
-<<<<<<< HEAD
         <version>2.x-fuse-SNAPSHOT</version>
-=======
-        <version>2.8-SNAPSHOT</version>
         <relativePath>..</relativePath>
->>>>>>> 5a5bdbd6
     </parent>
 
     <artifactId>camel-example-axis</artifactId>
