<?xml version="1.0" encoding="UTF-8"?>
<<<<<<< HEAD

	<!--
		Licensed to the Apache Software Foundation (ASF) under one or more
		contributor license agreements. See the NOTICE file distributed with
		this work for additional information regarding copyright ownership.
		The ASF licenses this file to You under the Apache License, Version
		2.0 (the "License"); you may not use this file except in compliance
		with the License. You may obtain a copy of the License at

		http://www.apache.org/licenses/LICENSE-2.0 Unless required by
		applicable law or agreed to in writing, software distributed under the
		License is distributed on an "AS IS" BASIS, WITHOUT WARRANTIES OR
		CONDITIONS OF ANY KIND, either express or implied. See the License for
		the specific language governing permissions and limitations under the
		License.
	-->

<project xmlns="http://maven.apache.org/POM/4.0.0" xmlns:xsi="http://www.w3.org/2001/XMLSchema-instance" xsi:schemaLocation="http://maven.apache.org/POM/4.0.0 http://maven.apache.org/maven-v4_0_0.xsd">

	<modelVersion>4.0.0</modelVersion>

	<parent>
		<groupId>org.apache.camel</groupId>
		<artifactId>examples</artifactId>
		<version>2.12.0.redhat-610-SNAPSHOT</version>
	</parent>

	<artifactId>camel-example-cafe</artifactId>
	<packaging>bundle</packaging>
	<name>Camel :: Example :: Cafe </name>
	<description>A cafe example showing how to work with Camel</description>

	<properties>
		<camel.osgi.export.pkg>org.apache.camel.example.cafe.*</camel.osgi.export.pkg>
	</properties>

	<dependencies>

		<dependency>
			<groupId>org.apache.camel</groupId>
			<artifactId>camel-spring</artifactId>
		</dependency>

        <!-- lets use log4j -->
        <dependency>
            <groupId>org.slf4j</groupId>
            <artifactId>slf4j-log4j12</artifactId>
        </dependency>
		<dependency>
			<groupId>log4j</groupId>
			<artifactId>log4j</artifactId>
		</dependency>

		<!-- for testing -->
        <dependency>
            <groupId>org.apache.camel</groupId>
            <artifactId>camel-test</artifactId>
            <scope>test</scope>
        </dependency>
		<dependency>
			<groupId>junit</groupId>
			<artifactId>junit</artifactId>
			<scope>test</scope>
		</dependency>

	</dependencies>

	<build>
		<plugins>
			<plugin>
                <groupId>org.codehaus.mojo</groupId>
                <artifactId>build-helper-maven-plugin</artifactId>
                <executions>
                    <execution>
                        <id>attach-artifacts</id>
                        <phase>package</phase>
                        <goals>
                            <goal>attach-artifact</goal>
                        </goals>
                        <configuration>
                            <artifacts>
                                <artifact>
                                    <file>target/classes/features.xml</file>
                                    <type>xml</type>
                                    <classifier>features</classifier>
                                </artifact>
                            </artifacts>
                        </configuration>
                    </execution>
                </executions>
            </plugin>

			<!-- Allows the routes to be run via 'mvn camel:run' -->
			<plugin>
				<groupId>org.apache.camel</groupId>
				<artifactId>camel-maven-plugin</artifactId>
				<version>${project.version}</version>
			</plugin>

			<!-- Allows the example to be run via 'mvn compile exec:java' -->
			<plugin>
				<groupId>org.codehaus.mojo</groupId>
				<artifactId>exec-maven-plugin</artifactId>
				<configuration>
					<mainClass>org.apache.camel.example.cafe.CafeRouteBuilder</mainClass>
					<includePluginDependencies>false</includePluginDependencies>
				</configuration>
			</plugin>

		</plugins>
	</build>
=======
<!--
  Licensed to the Apache Software Foundation (ASF) under one or more
  contributor license agreements. See the NOTICE file distributed with
  this work for additional information regarding copyright ownership.
  The ASF licenses this file to You under the Apache License, Version
  2.0 (the "License"); you may not use this file except in compliance
  with the License. You may obtain a copy of the License at

  http://www.apache.org/licenses/LICENSE-2.0 Unless required by
  applicable law or agreed to in writing, software distributed under the
  License is distributed on an "AS IS" BASIS, WITHOUT WARRANTIES OR
  CONDITIONS OF ANY KIND, either express or implied. See the License for
  the specific language governing permissions and limitations under the
  License.
-->

<project xmlns="http://maven.apache.org/POM/4.0.0" xmlns:xsi="http://www.w3.org/2001/XMLSchema-instance"
         xsi:schemaLocation="http://maven.apache.org/POM/4.0.0 http://maven.apache.org/maven-v4_0_0.xsd">

  <modelVersion>4.0.0</modelVersion>

  <parent>
    <groupId>org.apache.camel</groupId>
    <artifactId>examples</artifactId>
    <version>2.12.3-SNAPSHOT</version>
  </parent>

  <artifactId>camel-example-cafe</artifactId>
  <packaging>bundle</packaging>
  <name>Camel :: Example :: Cafe</name>
  <description>A cafe example showing how to work with Camel</description>

  <properties>
    <camel.osgi.export.pkg>org.apache.camel.example.cafe.*</camel.osgi.export.pkg>
  </properties>

  <dependencies>

    <dependency>
      <groupId>org.apache.camel</groupId>
      <artifactId>camel-spring</artifactId>
    </dependency>

    <!-- lets use log4j -->
    <dependency>
      <groupId>org.slf4j</groupId>
      <artifactId>slf4j-log4j12</artifactId>
    </dependency>
    <dependency>
      <groupId>log4j</groupId>
      <artifactId>log4j</artifactId>
    </dependency>

    <!-- for testing -->
    <dependency>
      <groupId>org.apache.camel</groupId>
      <artifactId>camel-test</artifactId>
      <scope>test</scope>
    </dependency>
    <dependency>
      <groupId>junit</groupId>
      <artifactId>junit</artifactId>
      <scope>test</scope>
    </dependency>

  </dependencies>

  <build>
    <plugins>
      <plugin>
        <groupId>org.codehaus.mojo</groupId>
        <artifactId>build-helper-maven-plugin</artifactId>
        <executions>
          <execution>
            <id>attach-artifacts</id>
            <phase>package</phase>
            <goals>
              <goal>attach-artifact</goal>
            </goals>
            <configuration>
              <artifacts>
                <artifact>
                  <file>target/classes/features.xml</file>
                  <type>xml</type>
                  <classifier>features</classifier>
                </artifact>
              </artifacts>
            </configuration>
          </execution>
        </executions>
      </plugin>

      <!-- Allows the routes to be run via 'mvn camel:run' -->
      <plugin>
        <groupId>org.apache.camel</groupId>
        <artifactId>camel-maven-plugin</artifactId>
        <version>${project.version}</version>
      </plugin>

      <!-- Allows the example to be run via 'mvn compile exec:java' -->
      <plugin>
        <groupId>org.codehaus.mojo</groupId>
        <artifactId>exec-maven-plugin</artifactId>
        <configuration>
          <mainClass>org.apache.camel.example.cafe.CafeRouteBuilder</mainClass>
          <includePluginDependencies>false</includePluginDependencies>
        </configuration>
      </plugin>

    </plugins>
  </build>
>>>>>>> d2ef3e26

</project><|MERGE_RESOLUTION|>--- conflicted
+++ resolved
@@ -1,117 +1,4 @@
 <?xml version="1.0" encoding="UTF-8"?>
-<<<<<<< HEAD
-
-	<!--
-		Licensed to the Apache Software Foundation (ASF) under one or more
-		contributor license agreements. See the NOTICE file distributed with
-		this work for additional information regarding copyright ownership.
-		The ASF licenses this file to You under the Apache License, Version
-		2.0 (the "License"); you may not use this file except in compliance
-		with the License. You may obtain a copy of the License at
-
-		http://www.apache.org/licenses/LICENSE-2.0 Unless required by
-		applicable law or agreed to in writing, software distributed under the
-		License is distributed on an "AS IS" BASIS, WITHOUT WARRANTIES OR
-		CONDITIONS OF ANY KIND, either express or implied. See the License for
-		the specific language governing permissions and limitations under the
-		License.
-	-->
-
-<project xmlns="http://maven.apache.org/POM/4.0.0" xmlns:xsi="http://www.w3.org/2001/XMLSchema-instance" xsi:schemaLocation="http://maven.apache.org/POM/4.0.0 http://maven.apache.org/maven-v4_0_0.xsd">
-
-	<modelVersion>4.0.0</modelVersion>
-
-	<parent>
-		<groupId>org.apache.camel</groupId>
-		<artifactId>examples</artifactId>
-		<version>2.12.0.redhat-610-SNAPSHOT</version>
-	</parent>
-
-	<artifactId>camel-example-cafe</artifactId>
-	<packaging>bundle</packaging>
-	<name>Camel :: Example :: Cafe </name>
-	<description>A cafe example showing how to work with Camel</description>
-
-	<properties>
-		<camel.osgi.export.pkg>org.apache.camel.example.cafe.*</camel.osgi.export.pkg>
-	</properties>
-
-	<dependencies>
-
-		<dependency>
-			<groupId>org.apache.camel</groupId>
-			<artifactId>camel-spring</artifactId>
-		</dependency>
-
-        <!-- lets use log4j -->
-        <dependency>
-            <groupId>org.slf4j</groupId>
-            <artifactId>slf4j-log4j12</artifactId>
-        </dependency>
-		<dependency>
-			<groupId>log4j</groupId>
-			<artifactId>log4j</artifactId>
-		</dependency>
-
-		<!-- for testing -->
-        <dependency>
-            <groupId>org.apache.camel</groupId>
-            <artifactId>camel-test</artifactId>
-            <scope>test</scope>
-        </dependency>
-		<dependency>
-			<groupId>junit</groupId>
-			<artifactId>junit</artifactId>
-			<scope>test</scope>
-		</dependency>
-
-	</dependencies>
-
-	<build>
-		<plugins>
-			<plugin>
-                <groupId>org.codehaus.mojo</groupId>
-                <artifactId>build-helper-maven-plugin</artifactId>
-                <executions>
-                    <execution>
-                        <id>attach-artifacts</id>
-                        <phase>package</phase>
-                        <goals>
-                            <goal>attach-artifact</goal>
-                        </goals>
-                        <configuration>
-                            <artifacts>
-                                <artifact>
-                                    <file>target/classes/features.xml</file>
-                                    <type>xml</type>
-                                    <classifier>features</classifier>
-                                </artifact>
-                            </artifacts>
-                        </configuration>
-                    </execution>
-                </executions>
-            </plugin>
-
-			<!-- Allows the routes to be run via 'mvn camel:run' -->
-			<plugin>
-				<groupId>org.apache.camel</groupId>
-				<artifactId>camel-maven-plugin</artifactId>
-				<version>${project.version}</version>
-			</plugin>
-
-			<!-- Allows the example to be run via 'mvn compile exec:java' -->
-			<plugin>
-				<groupId>org.codehaus.mojo</groupId>
-				<artifactId>exec-maven-plugin</artifactId>
-				<configuration>
-					<mainClass>org.apache.camel.example.cafe.CafeRouteBuilder</mainClass>
-					<includePluginDependencies>false</includePluginDependencies>
-				</configuration>
-			</plugin>
-
-		</plugins>
-	</build>
-=======
 <!--
   Licensed to the Apache Software Foundation (ASF) under one or more
   contributor license agreements. See the NOTICE file distributed with
@@ -136,7 +23,7 @@
   <parent>
     <groupId>org.apache.camel</groupId>
     <artifactId>examples</artifactId>
-    <version>2.12.3-SNAPSHOT</version>
+    <version>2.12.0.redhat-610-SNAPSHOT</version>
   </parent>
 
   <artifactId>camel-example-cafe</artifactId>
@@ -223,6 +110,5 @@
 
     </plugins>
   </build>
->>>>>>> d2ef3e26
 
 </project>