--- conflicted
+++ resolved
@@ -23,13 +23,8 @@
 	<parent>
 		<groupId>org.apache.camel</groupId>
 		<artifactId>examples</artifactId>
-<<<<<<< HEAD
                 <version>2.x-fuse-SNAPSHOT</version>
                 <relativePath>..</relativePath>
-=======
-        <version>2.8-SNAPSHOT</version>
-        <relativePath>..</relativePath>
->>>>>>> 92afa280
 	</parent>
 
 	<artifactId>camel-example-cxf-osgi</artifactId>
