<?xml version="1.0" encoding="UTF-8"?>
<!--
	Licensed to the Apache Software Foundation (ASF) under one or more
	contributor license agreements. See the NOTICE file distributed with
	this work for additional information regarding copyright ownership.
	The ASF licenses this file to You under the Apache License, Version
	2.0 (the "License"); you may not use this file except in compliance
	with the License. You may obtain a copy of the License at

	http://www.apache.org/licenses/LICENSE-2.0 Unless required by
	applicable law or agreed to in writing, software distributed under the
	License is distributed on an "AS IS" BASIS, WITHOUT WARRANTIES OR
	CONDITIONS OF ANY KIND, either express or implied. See the License for
	the specific language governing permissions and limitations under the
	License.
-->
<project xmlns="http://maven.apache.org/POM/4.0.0" xmlns:xsi="http://www.w3.org/2001/XMLSchema-instance"
  xsi:schemaLocation="http://maven.apache.org/POM/4.0.0 http://maven.apache.org/maven-v4_0_0.xsd">

  <modelVersion>4.0.0</modelVersion>

  <parent>
    <groupId>org.apache.camel</groupId>
    <artifactId>examples</artifactId>
    <version>2.10-SNAPSHOT</version>
    <relativePath>..</relativePath>
  </parent>

  <artifactId>camel-example-etl</artifactId>
  <packaging>bundle</packaging>
  <name>Camel :: Example :: ETL</name>
  <description>An example showing how to use Camel as an Extract Transform and Load (ETL) tool</description>

<<<<<<< HEAD
	<parent>
		<groupId>org.apache.camel</groupId>
		<artifactId>examples</artifactId>
		<version>2.x-fuse-SNAPSHOT</version>
		<relativePath>..</relativePath>
	</parent>
=======
  <properties>
    <camel.osgi.export.pkg>org.apache.camel.example.etl.*</camel.osgi.export.pkg>
    <!-- to avoid us import bunch other package -->
    <camel.osgi.dynamic>*</camel.osgi.dynamic>
  </properties>
>>>>>>> 34b9a929

  <dependencies>
    <dependency>
      <groupId>org.apache.camel</groupId>
      <artifactId>camel-spring</artifactId>
    </dependency>
    <dependency>
      <groupId>org.apache.camel</groupId>
      <artifactId>camel-jpa</artifactId>
    </dependency>
    <dependency>
      <groupId>org.apache.camel</groupId>
      <artifactId>camel-jaxb</artifactId>
    </dependency>
    <dependency>
      <groupId>org.apache.camel</groupId>
      <artifactId>camel-juel</artifactId>
    </dependency>
    <dependency>
      <groupId>org.springframework</groupId>
      <artifactId>spring-aop</artifactId>
    </dependency>
    <dependency>
      <groupId>org.apache.geronimo.specs</groupId>
      <artifactId>geronimo-jpa_2.0_spec</artifactId>
    </dependency>

    <!-- lets use log4j -->
    <dependency>
      <groupId>org.slf4j</groupId>
      <artifactId>slf4j-log4j12</artifactId>
    </dependency>
    <dependency>
      <groupId>log4j</groupId>
      <artifactId>log4j</artifactId>
    </dependency>

    <dependency>
      <groupId>org.apache.derby</groupId>
      <artifactId>derby</artifactId>
    </dependency>
    <dependency>
      <groupId>org.apache.geronimo.specs</groupId>
      <artifactId>geronimo-jta_1.1_spec</artifactId>
    </dependency>
    <dependency>
      <groupId>commons-dbcp</groupId>
      <artifactId>commons-dbcp</artifactId>
    </dependency>

    <!-- testing -->
    <dependency>
      <groupId>junit</groupId>
      <artifactId>junit</artifactId>
      <scope>test</scope>
    </dependency>

  </dependencies>

  <build>
    <plugins>
      <plugin>
        <groupId>org.codehaus.mojo</groupId>
        <artifactId>build-helper-maven-plugin</artifactId>
        <executions>
          <execution>
            <id>attach-artifacts</id>
            <phase>package</phase>
            <goals>
              <goal>attach-artifact</goal>
            </goals>
            <configuration>
              <artifacts>
                <artifact>
                  <file>target/classes/features.xml</file>
                  <type>xml</type>
                  <classifier>features</classifier>
                </artifact>
              </artifacts>
            </configuration>
          </execution>
        </executions>
      </plugin>
      <!-- Allows the example to be run via 'mvn camel:run' -->
      <plugin>
        <groupId>org.apache.camel</groupId>
        <artifactId>camel-maven-plugin</artifactId>
        <version>${project.version}</version>
      </plugin>

      <!-- Allows the example to be run via 'mvn compile exec:java' -->
      <plugin>
        <groupId>org.codehaus.mojo</groupId>
        <artifactId>exec-maven-plugin</artifactId>
        <configuration>
          <mainClass>org.apache.camel.example.etl.Main</mainClass>
          <includePluginDependencies>false</includePluginDependencies>
        </configuration>
      </plugin>

      <plugin>
        <artifactId>maven-surefire-plugin</artifactId>
        <configuration>
          <forkedProcessTimeoutInSeconds>300</forkedProcessTimeoutInSeconds>
          <childDelegation>false</childDelegation>
          <useFile>true</useFile>
          <excludes>
            <exclude>**/RunTest.*</exclude>
          </excludes>
        </configuration>
      </plugin>
    </plugins>
  </build>

  <profiles>
    <profile>
      <id>hibernate</id>
      <properties>
        <camel.osgi.import.additional>
          org.apache.derby.*,
          org.hibernate.ejb
        </camel.osgi.import.additional>
      </properties>
      <build>
        <resources>
          <resource>
            <directory>${basedir}/src/profiles/hibernate</directory>
          </resource>
          <resource>
            <directory>${basedir}/src/main/resources</directory>
            <filtering>true</filtering>
          </resource>
        </resources>
      </build>
      <dependencies>
        <dependency>
          <groupId>org.hibernate</groupId>
          <artifactId>hibernate-entitymanager</artifactId>
        </dependency>
      </dependencies>
    </profile>
    
    <profile>
      <id>openjpa</id>
      <activation>
        <activeByDefault>true</activeByDefault>
      </activation>
      <build>
        <resources>
          <resource>
            <directory>${basedir}/src/profiles/openjpa</directory>
          </resource>
          <resource>
            <directory>${basedir}/src/main/resources</directory>
            <filtering>true</filtering>
          </resource>
        </resources>
        <!-- Will enhance classes as we run in a non J2EE 5 env -->
        <plugins>
          <plugin>
            <groupId>org.apache.openjpa</groupId>
            <artifactId>openjpa-maven-plugin</artifactId>
            <version>${openjpa-version}</version>
            <configuration>
              <persistenceXmlFile>${project.basedir}/src/profiles/openjpa/META-INF/persistence.xml</persistenceXmlFile>
              <includes>org/apache/camel/example/etl/*Entity.class</includes>
              <addDefaultConstructor>true</addDefaultConstructor>
              <enforcePropertyRestrictions>true</enforcePropertyRestrictions>
            </configuration>
            <executions>
              <execution>
                <id>enhancer</id>
                <phase>process-classes</phase>
                <goals>
                  <goal>enhance</goal>
                </goals>
              </execution>
            </executions>
            <dependencies>
              <dependency>
                <groupId>org.apache.openjpa</groupId>
                <artifactId>openjpa</artifactId>
                <version>${openjpa-version}</version>
              </dependency>
              <dependency>
                <groupId>commons-logging</groupId>
                <artifactId>commons-logging</artifactId>
                <version>${commons-logging-version}</version>
              </dependency>
            </dependencies>
          </plugin>
        </plugins>
      </build>
      <properties>
        <camel.osgi.import.additional>
          org.apache.derby.*
        </camel.osgi.import.additional>
      </properties>
      <dependencies>
        <dependency>
          <groupId>org.apache.openjpa</groupId>
          <artifactId>openjpa-persistence-jdbc</artifactId>
        </dependency>
      </dependencies>
    </profile>

    <!-- EclipseLink - HSQLDB -->
    <profile>
      <id>eclipselink</id>
      <build>
        <resources>
          <resource>
            <directory>${basedir}/src/profiles/eclipselink</directory>
          </resource>
          <resource>
            <directory>${basedir}/src/main/resources</directory>
            <filtering>true</filtering>
          </resource>
        </resources>
      </build>
      <properties>
        <camel.osgi.import.additional>
          org.apache.derby.*
        </camel.osgi.import.additional>
      </properties>
      <dependencies>
        <dependency>
          <groupId>org.eclipse.persistence</groupId>
          <artifactId>eclipselink</artifactId>
          <version>2.3.2</version>
        </dependency>
      </dependencies>
      <repositories>
        <repository>
          <id>Eclipse</id>
          <url>http://www.eclipse.org/downloads/download.php?r=1&amp;nf=1&amp;file=/rt/eclipselink/maven.repo</url>
        </repository>
      </repositories>
    </profile>

  </profiles>

</project><|MERGE_RESOLUTION|>--- conflicted
+++ resolved
@@ -22,7 +22,7 @@
   <parent>
     <groupId>org.apache.camel</groupId>
     <artifactId>examples</artifactId>
-    <version>2.10-SNAPSHOT</version>
+    <version>2.x-fuse-SNAPSHOT</version>
     <relativePath>..</relativePath>
   </parent>
 
@@ -31,20 +31,11 @@
   <name>Camel :: Example :: ETL</name>
   <description>An example showing how to use Camel as an Extract Transform and Load (ETL) tool</description>
 
-<<<<<<< HEAD
-	<parent>
-		<groupId>org.apache.camel</groupId>
-		<artifactId>examples</artifactId>
-		<version>2.x-fuse-SNAPSHOT</version>
-		<relativePath>..</relativePath>
-	</parent>
-=======
   <properties>
     <camel.osgi.export.pkg>org.apache.camel.example.etl.*</camel.osgi.export.pkg>
     <!-- to avoid us import bunch other package -->
     <camel.osgi.dynamic>*</camel.osgi.dynamic>
   </properties>
->>>>>>> 34b9a929
 
   <dependencies>
     <dependency>
