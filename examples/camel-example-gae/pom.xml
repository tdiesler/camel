<?xml version="1.0" encoding="UTF-8"?>
<!--
    Licensed to the Apache Software Foundation (ASF) under one or more
    contributor license agreements.  See the NOTICE file distributed with
    this work for additional information regarding copyright ownership.
    The ASF licenses this file to You under the Apache License, Version 2.0
    (the "License"); you may not use this file except in compliance with
    the License.  You may obtain a copy of the License at

    http://www.apache.org/licenses/LICENSE-2.0

    Unless required by applicable law or agreed to in writing, software
    distributed under the License is distributed on an "AS IS" BASIS,
    WITHOUT WARRANTIES OR CONDITIONS OF ANY KIND, either express or implied.
    See the License for the specific language governing permissions and
    limitations under the License.
-->
<project xmlns="http://maven.apache.org/POM/4.0.0" xmlns:xsi="http://www.w3.org/2001/XMLSchema-instance" xsi:schemaLocation="http://maven.apache.org/POM/4.0.0 http://maven.apache.org/maven-v4_0_0.xsd">

    <modelVersion>4.0.0</modelVersion>

    <parent>
        <groupId>org.apache.camel</groupId>
        <artifactId>examples</artifactId>
        <version>2.14.0.redhat-SNAPSHOT</version>
    </parent>

    <artifactId>camel-example-gae</artifactId>
    <name>Camel :: Example :: GAE</name>
    <description>Demonstrates how to get Camel running on Google App Engine</description>
    <packaging>war</packaging>

    <dependencies>
        <dependency>
            <groupId>org.apache.camel</groupId>
            <artifactId>camel-gae</artifactId>
        </dependency>
        <dependency>
            <groupId>org.springframework</groupId>
            <artifactId>spring-web</artifactId>
        </dependency>
        <dependency>
            <groupId>com.google.appengine.orm</groupId>
            <artifactId>datanucleus-appengine</artifactId>
            <version>1.0.5</version>
        </dependency>
        <!-- Set up the log which will be used by camel -->
        <dependency>
            <groupId>org.slf4j</groupId>
            <artifactId>slf4j-jdk14</artifactId>
            <version>${slf4j-version}</version>
        </dependency>
        <dependency>
            <groupId>junit</groupId>
            <artifactId>junit</artifactId>
            <scope>test</scope>
        </dependency>
    </dependencies>
<<<<<<< HEAD
    
    <repositories>
        <repository>
            <id>camel.internal.maven.repository</id>
            <name>Camel Maven Repository</name>
            <url>http://svn.eu.apache.org/repos/asf/camel/m2-repo</url>
            <releases>
                <enabled>true</enabled>
            </releases>
            <snapshots>
                <enabled>false</enabled>
            </snapshots>
        </repository>
    </repositories>
=======
>>>>>>> 52a8cc7b

</project><|MERGE_RESOLUTION|>--- conflicted
+++ resolved
@@ -56,22 +56,5 @@
             <scope>test</scope>
         </dependency>
     </dependencies>
-<<<<<<< HEAD
-    
-    <repositories>
-        <repository>
-            <id>camel.internal.maven.repository</id>
-            <name>Camel Maven Repository</name>
-            <url>http://svn.eu.apache.org/repos/asf/camel/m2-repo</url>
-            <releases>
-                <enabled>true</enabled>
-            </releases>
-            <snapshots>
-                <enabled>false</enabled>
-            </snapshots>
-        </repository>
-    </repositories>
-=======
->>>>>>> 52a8cc7b
 
 </project>