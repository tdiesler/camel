--- conflicted
+++ resolved
@@ -20,20 +20,12 @@
 
     <modelVersion>4.0.0</modelVersion>
 
-<<<<<<< HEAD
-	<parent>
-		<groupId>org.apache.camel</groupId>
-		<artifactId>examples</artifactId>
-		<version>2.x-fuse-SNAPSHOT</version>
-	</parent>
-=======
     <parent>
         <groupId>org.apache.camel</groupId>
         <artifactId>examples</artifactId>
-        <version>2.8-SNAPSHOT</version>
+        <version>2.x-fuse-SNAPSHOT</version>
         <relativePath>..</relativePath>
     </parent>
->>>>>>> 5a5bdbd6
 
     <artifactId>camel-example-guice-jms</artifactId>
     <packaging>bundle</packaging>
