--- conflicted
+++ resolved
@@ -105,6 +105,7 @@
     <module>camel-example-pojo-messaging</module>
     <module>camel-example-reportincident</module>
     <module>camel-example-reportincident-wssecurity</module>
+    <module>camel-example-riderautoparts</module>
     <module>camel-example-route-throttling</module>
     <module>camel-example-servlet-tomcat</module>
     <module>camel-example-simplejirabot</module>
@@ -116,11 +117,7 @@
     <module>camel-example-spring-security</module>
     <module>camel-example-ssh</module>
     <module>camel-example-tracer</module>
-<<<<<<< HEAD
-    <module>camel-example-riderautoparts</module>
-=======
     <module>camel-example-twitter-websocket</module>
->>>>>>> e2e6a8b1
   </modules>
  
   <properties>
