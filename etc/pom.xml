--- conflicted
+++ resolved
@@ -25,12 +25,8 @@
   <parent>
     <groupId>org.apache.camel</groupId>
     <artifactId>camel-parent</artifactId>
-<<<<<<< HEAD
     <version>2.x-fuse-SNAPSHOT</version>
-=======
-    <version>2.8-SNAPSHOT</version>
     <relativePath>../parent</relativePath>
->>>>>>> 58d007f2
   </parent>
 
   <artifactId>camel-etc</artifactId>
