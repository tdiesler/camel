--- conflicted
+++ resolved
@@ -94,12 +94,7 @@
         </dependency>
         <dependency>
             <groupId>org.codehaus.woodstox</groupId>
-<<<<<<< HEAD
-            <artifactId>wstx-asl</artifactId>
-            <version>3.2.9</version>
-=======
             <artifactId>woodstox-core-asl</artifactId>
->>>>>>> 38ce6ff2
             <scope>test</scope>
         </dependency>
         <dependency>
