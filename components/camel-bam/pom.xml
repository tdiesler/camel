<?xml version="1.0" encoding="UTF-8"?>
<!--
    Licensed to the Apache Software Foundation (ASF) under one or more
    contributor license agreements. See the NOTICE file distributed with
    this work for additional information regarding copyright ownership.
    The ASF licenses this file to You under the Apache License, Version
    2.0 (the "License"); you may not use this file except in compliance
    with the License. You may obtain a copy of the License at

    http://www.apache.org/licenses/LICENSE-2.0 Unless required by
    applicable law or agreed to in writing, software distributed under the
    License is distributed on an "AS IS" BASIS, WITHOUT WARRANTIES OR
    CONDITIONS OF ANY KIND, either express or implied. See the License for
    the specific language governing permissions and limitations under the
    License.
-->
<project xmlns="http://maven.apache.org/POM/4.0.0" xmlns:xsi="http://www.w3.org/2001/XMLSchema-instance"
  xsi:schemaLocation="http://maven.apache.org/POM/4.0.0 http://maven.apache.org/maven-v4_0_0.xsd">
  <modelVersion>4.0.0</modelVersion>

<<<<<<< HEAD
	<parent>
		<groupId>org.apache.camel</groupId>
		<artifactId>camel-parent</artifactId>
		<version>2.x-fuse-SNAPSHOT</version>
        <relativePath>../../parent</relativePath>
    </parent>
=======
  <parent>
    <groupId>org.apache.camel</groupId>
    <artifactId>camel-parent</artifactId>
    <version>2.10-SNAPSHOT</version>
    <relativePath>../../parent</relativePath>
  </parent>
>>>>>>> cf8d5816

  <artifactId>camel-bam</artifactId>
  <packaging>bundle</packaging>
  <name>Camel :: BAM</name>
  <description>Camel BAM support</description>

  <properties>
    <camel.osgi.export.pkg>org.apache.camel.bam.*</camel.osgi.export.pkg>
    <eclipselink-version>2.3.2</eclipselink-version>
  </properties>

  <dependencies>
    <dependency>
      <groupId>org.apache.camel</groupId>
      <artifactId>camel-core</artifactId>
    </dependency>
    <dependency>
      <groupId>org.apache.camel</groupId>
      <artifactId>camel-spring</artifactId>
    </dependency>
    <dependency>
      <groupId>org.springframework</groupId>
      <artifactId>spring-orm</artifactId>
    </dependency>
    <dependency>
      <groupId>org.springframework</groupId>
      <artifactId>spring-jdbc</artifactId>
    </dependency>
    <dependency>
      <groupId>org.apache.geronimo.specs</groupId>
      <artifactId>geronimo-jpa_2.0_spec</artifactId>
    </dependency>

    <!-- testing -->
    <dependency>
      <groupId>org.apache.camel</groupId>
      <artifactId>camel-test-spring</artifactId>
      <scope>test</scope>
    </dependency>
    <dependency>
      <groupId>org.apache.derby</groupId>
      <artifactId>derby</artifactId>
      <scope>test</scope>
    </dependency>
    <dependency>
      <groupId>org.apache.camel</groupId>
      <artifactId>camel-juel</artifactId>
      <scope>test</scope>
    </dependency>
    <dependency>
      <groupId>org.slf4j</groupId>
      <artifactId>slf4j-log4j12</artifactId>
      <scope>test</scope>
    </dependency>
    <dependency>
      <groupId>junit</groupId>
      <artifactId>junit</artifactId>
      <scope>test</scope>
    </dependency>
  </dependencies>

  <build>
    <plugins>
      <plugin>
        <artifactId>maven-surefire-plugin</artifactId>
        <configuration>
          <forkMode>always</forkMode>
          <forkedProcessTimeoutInSeconds>300</forkedProcessTimeoutInSeconds>
          <systemProperties>
            <property>
              <name>derby.stream.error.file</name>
              <value>target/derby.log</value>
            </property>
          </systemProperties>
        </configuration>
      </plugin>
    </plugins>
  </build>

  <profiles>
    <!-- Hibernate Derby profile -->
    <profile>
      <id>hibernate</id>
      <activation>
        <activeByDefault>true</activeByDefault>
      </activation>
      <build>
        <testResources>
          <testResource>
            <directory>${basedir}/src/test/profiles/hibernate</directory>
          </testResource>
        </testResources>
      </build>
      <dependencies>
        <dependency>
          <groupId>org.hibernate</groupId>
          <artifactId>hibernate-entitymanager</artifactId>
          <scope>test</scope>
        </dependency>
        <dependency>
          <groupId>org.hibernate</groupId>
          <artifactId>hibernate</artifactId>
          <scope>test</scope>
        </dependency>
        <dependency>
          <groupId>org.apache.geronimo.specs</groupId>
          <artifactId>geronimo-jta_1.1_spec</artifactId>
          <scope>test</scope>
        </dependency>
      </dependencies>
    </profile>

    <!-- EclipseLink Derby profile -->
    <profile>
      <id>eclipselink</id>
      <build>
        <testResources>
          <testResource>
            <directory>${basedir}/src/test/profiles/eclipselink</directory>
          </testResource>
        </testResources>
      </build>
      <dependencies>
        <dependency>
          <groupId>org.eclipse.persistence</groupId>
          <artifactId>eclipselink</artifactId>
          <version>${eclipselink-version}</version>
          <scope>test</scope>
        </dependency>
      </dependencies>
      <repositories>
        <repository>
          <id>Eclipse</id>
          <url>http://www.eclipse.org/downloads/download.php?r=1&amp;nf=1&amp;file=/rt/eclipselink/maven.repo</url>
        </repository>
      </repositories>
    </profile>

    <!-- OpenJPA Derby profile -->
    <profile>
      <id>openjpa</id>
      <build>
        <testResources>
          <testResource>
            <directory>${basedir}/src/test/profiles/openjpa</directory>
          </testResource>
        </testResources>
        <plugins>
          <plugin>
            <groupId>org.apache.openjpa</groupId>
            <artifactId>openjpa-maven-plugin</artifactId>
            <version>${openjpa-version}</version>
            <executions>
              <execution>
                <id>JPA Enhance</id>
                <phase>process-test-classes</phase>
                <goals>
                  <goal>enhance</goal>
                </goals>
              </execution>
            </executions>
            <configuration>
              <persistenceXmlFile>${project.basedir}/src/test/profiles/openjpa/META-INF/persistence.xml</persistenceXmlFile>
              <addDefaultConstructor>true</addDefaultConstructor>
              <enforcePropertyRestrictions>true</enforcePropertyRestrictions>
            </configuration>
            <dependencies>
              <dependency>
                <groupId>org.apache.camel</groupId>
                <artifactId>camel-core</artifactId>
                <version>${project.version}</version>
              </dependency>
              <dependency>
                <groupId>org.springframework</groupId>
                <artifactId>spring-orm</artifactId>
                <version>${spring-version}</version>
              </dependency>
            </dependencies>
          </plugin>
        </plugins>
      </build>

      <dependencies>
        <dependency>
          <groupId>org.apache.openjpa</groupId>
          <artifactId>openjpa</artifactId>
          <version>${openjpa-version}</version>
          <scope>test</scope>
        </dependency>
      </dependencies>
    </profile>
  </profiles>
</project><|MERGE_RESOLUTION|>--- conflicted
+++ resolved
@@ -18,21 +18,12 @@
   xsi:schemaLocation="http://maven.apache.org/POM/4.0.0 http://maven.apache.org/maven-v4_0_0.xsd">
   <modelVersion>4.0.0</modelVersion>
 
-<<<<<<< HEAD
 	<parent>
 		<groupId>org.apache.camel</groupId>
 		<artifactId>camel-parent</artifactId>
 		<version>2.x-fuse-SNAPSHOT</version>
         <relativePath>../../parent</relativePath>
     </parent>
-=======
-  <parent>
-    <groupId>org.apache.camel</groupId>
-    <artifactId>camel-parent</artifactId>
-    <version>2.10-SNAPSHOT</version>
-    <relativePath>../../parent</relativePath>
-  </parent>
->>>>>>> cf8d5816
 
   <artifactId>camel-bam</artifactId>
   <packaging>bundle</packaging>
