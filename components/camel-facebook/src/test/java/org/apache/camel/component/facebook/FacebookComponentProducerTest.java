--- conflicted
+++ resolved
@@ -21,16 +21,12 @@
 import java.util.HashSet;
 import java.util.List;
 import java.util.Set;
-<<<<<<< HEAD
-=======
 
 import facebook4j.Facebook;
->>>>>>> 7248e67b
+
 import org.apache.camel.builder.RouteBuilder;
 import org.apache.camel.component.mock.MockEndpoint;
 import org.junit.Test;
-
-import facebook4j.Facebook;
 
 public class FacebookComponentProducerTest extends CamelFacebookTestSupport {
 
@@ -90,11 +86,7 @@
 
     @Test
     public void testJsonStoreEnabled() throws Exception {
-<<<<<<< HEAD
-        final String rawJSON = template().requestBody("direct://testJsonStoreEnabled", new String[] { "me" }, String.class);
-=======
         final String rawJSON = template().requestBody("direct://testJsonStoreEnabled", new String[]{"me"}, String.class);
->>>>>>> 7248e67b
         assertNotNull("NULL rawJSON", rawJSON);
         assertFalse("Empty rawJSON", rawJSON.isEmpty());
     }
