--- conflicted
+++ resolved
@@ -17,7 +17,6 @@
 -->
 <project xmlns="http://maven.apache.org/POM/4.0.0" xmlns:xsi="http://www.w3.org/2001/XMLSchema-instance" xsi:schemaLocation="http://maven.apache.org/POM/4.0.0 http://maven.apache.org/maven-v4_0_0.xsd">
 
-<<<<<<< HEAD
 	<modelVersion>4.0.0</modelVersion>
 	<parent>
 		<groupId>org.apache.camel</groupId>
@@ -30,35 +29,6 @@
 	<name>Camel :: SQL</name>
 	<description>Camel SQL support</description>
 	
-	<properties>
-		<camel.osgi.export.pkg>
-			org.apache.camel.component.sql.*;${camel.osgi.version},
-			org.apache.camel.processor.aggregate.jdbc.*;${camel.osgi.version},
-			org.apache.camel.processor.idempotent.jdbc.*;${camel.osgi.version}
-		</camel.osgi.export.pkg>
-		<camel.osgi.import.pkg>
-			!org.apache.camel.component.sql.*,
-			!org.apache.camel.processor.aggregate.jdbc.*,
-			!org.apache.camel.processor.idempotent.jdbc.*,
-            ${camel.osgi.import.defaults},
-			*
-		</camel.osgi.import.pkg>
-	</properties>
-=======
-  <modelVersion>4.0.0</modelVersion>
-  <parent>
-    <groupId>org.apache.camel</groupId>
-    <artifactId>camel-parent</artifactId>
-    <version>2.10-SNAPSHOT</version>
-    <relativePath>../../parent</relativePath>
-  </parent>
->>>>>>> 2c614442
-
-  <artifactId>camel-sql</artifactId>
-  <packaging>bundle</packaging>
-  <name>Camel :: SQL</name>
-  <description>Camel SQL support</description>
-
   <properties>
     <camel.osgi.export.pkg>
       org.apache.camel.component.sql.*;${camel.osgi.version},
