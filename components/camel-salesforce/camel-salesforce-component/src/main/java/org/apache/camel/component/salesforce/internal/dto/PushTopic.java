--- conflicted
+++ resolved
@@ -97,9 +97,5 @@
     public void setDescription(String description) {
         this.description = description;
     }
-<<<<<<< HEAD
 }
-=======
-}
-//CHECKSTYLE:ON
->>>>>>> 80d6b664
+//CHECKSTYLE:ON