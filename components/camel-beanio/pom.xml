--- conflicted
+++ resolved
@@ -23,12 +23,8 @@
   <parent>
     <groupId>org.apache.camel</groupId>
     <artifactId>camel-parent</artifactId>
-<<<<<<< HEAD
     <version>2.x-fuse-SNAPSHOT</version>
-=======
-    <version>2.10-SNAPSHOT</version>
     <relativePath>../../parent</relativePath>
->>>>>>> 8fac7c3d
   </parent>
 
   <artifactId>camel-beanio</artifactId>
