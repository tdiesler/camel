--- conflicted
+++ resolved
@@ -22,6 +22,7 @@
 		<groupId>org.apache.camel</groupId>
 		<artifactId>camel-parent</artifactId>
 		<version>2.x-fuse-SNAPSHOT</version>
+		<relativePath>../parent</relativePath>
 	</parent>
 
 	<artifactId>components</artifactId>
@@ -93,8 +94,6 @@
     <module>camel-lucene</module>
     <module>camel-mail</module>
     <module>camel-mina</module>
-    <!-- component MSMQ no longer supported 
-    <module>camel-msmq</module> -->
     <module>camel-msv</module>
     <module>camel-mvel</module>
     <module>camel-mybatis</module>
@@ -134,42 +133,5 @@
     <module>camel-xmpp</module>
     <module>camel-xstream</module>
   </modules>
-<<<<<<< HEAD
-  <profiles>
-    <!-- the following module can only be built on Windows with MSMQ support -->
-    <profile>
-      <id>msmq</id>
-      <modules>
-	<!-- fuse only modules removed from kit 
-        <module>camel-msmq</module>  -->
-      </modules>
-    </profile>
 
-    <!-- the following modules can only be built by IONA employees due to the non-public dependent jars -->
-    <profile>
-      <id>iona</id>
-      <modules>
-	<!-- fuse only modules removed from kit> 
-        <module>camel-artixds</module>
-        <module>camel-fix</module-->
-        <!-- TC agent may use this profile, so I had to add this module -->
-        <module>camel-spring-javaconfig</module> 
-      </modules>
-    </profile>
-
-    <profile>
-      <id>jdk1.6-modules</id>
-      <activation>
-        <!-- for maven 2.0.x syntax -->
-        <jdk>1.6</jdk>
-      </activation>
-      <modules>
-        <module>camel-web</module>
-        <module>camel-web-standalone</module>
-      </modules>
-    </profile>
-  </profiles>
-=======
-  
->>>>>>> 40540753
 </project>