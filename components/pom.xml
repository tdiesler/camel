<?xml version="1.0" encoding="UTF-8"?>
<!--
	Licensed to the Apache Software Foundation (ASF) under one or more
	contributor license agreements.  See the NOTICE file distributed with
	this work for additional information regarding copyright ownership.
	The ASF licenses this file to You under the Apache License, Version 2.0
	(the "License"); you may not use this file except in compliance with
	the License.  You may obtain a copy of the License at
	
	http://www.apache.org/licenses/LICENSE-2.0
	
	Unless required by applicable law or agreed to in writing, software
	distributed under the License is distributed on an "AS IS" BASIS,
	WITHOUT WARRANTIES OR CONDITIONS OF ANY KIND, either express or implied.
	See the License for the specific language governing permissions and
	limitations under the License.
--><project xmlns="http://maven.apache.org/POM/4.0.0" xmlns:xsi="http://www.w3.org/2001/XMLSchema-instance" xsi:schemaLocation="http://maven.apache.org/POM/4.0.0 http://maven.apache.org/maven-v4_0_0.xsd">

	<modelVersion>4.0.0</modelVersion>

	<parent>
		<groupId>org.apache.camel</groupId>
		<artifactId>camel-parent</artifactId>
		<version>2.x-fuse-SNAPSHOT</version>
		<relativePath>../parent</relativePath>
	</parent>

	<artifactId>components</artifactId>
	<name>Camel :: Components</name>
	<description>Camel Components</description>
	<packaging>pom</packaging>

  <modules>
	<!-- we want to test these modules first to catch any errors early as possible -->
    <module>camel-test</module>
    <module>camel-testng</module>
    <module>camel-test-blueprint</module>
    <module>camel-test-spring</module>
    <module>camel-core-osgi</module>
    <module>camel-core-xml</module>
    <module>camel-blueprint</module>
    <module>camel-spring</module>
    <module>camel-bam</module>
    <module>camel-groovy</module>
    <module>camel-scala</module>
    <module>camel-http</module>
    <module>camel-http4</module>
    <module>camel-jetty</module>
    <module>camel-cxf</module>
    <module>camel-cxf-transport</module>
    <module>camel-web</module>
    <module>camel-web-standalone</module>
    <module>camel-jms</module>

    <!-- regular modules in alphabetic order -->
    <module>camel-ahc</module>
    <module>camel-amqp</module>
    <module>camel-apns</module>
    <module>camel-atom</module>
    <module>camel-avro</module>  
    <module>camel-aws</module>
    <module>camel-beanio</module>
    <module>camel-bean-validator</module>
    <module>camel-bindy</module>
    <module>camel-cache</module>
    <module>camel-castor</module>
    <module>camel-cdi</module>
    <module>camel-cometd</module>
    <module>camel-context</module>
    <module>camel-crypto</module>
    <module>camel-csv</module>
    <module>camel-dns</module>
    <module>camel-dozer</module>
    <module>camel-eclipse</module>
    <module>camel-ejb</module>
    <module>camel-eventadmin</module>
    <module>camel-exec</module>
    <module>camel-flatpack</module>
    <module>camel-fop</module>
    <module>camel-freemarker</module>
    <module>camel-ftp</module>
    <module>camel-gae</module>
	<module>camel-gson</module>
    <module>camel-guice</module>
    <module>camel-hawtdb</module>
    <module>camel-hazelcast</module>
    <module>camel-hdfs</module>
    <module>camel-hl7</module>
    <module>camel-ibatis</module>
    <module>camel-irc</module>
    <module>camel-jackson</module>
    <module>camel-javaspace</module>
    <module>camel-jaxb</module>
    <module>camel-jasypt</module>
    <module>camel-jclouds</module>
    <module>camel-jcr</module>
    <module>camel-jdbc</module>
    <module>camel-jibx</module>
    <module>camel-jing</module>
    <module>camel-jmx</module>
    <module>camel-josql</module>
    <module>camel-jpa</module>
    <module>camel-jsch</module>
    <module>camel-jt400</module>
    <module>camel-juel</module>
    <module>camel-jxpath</module>
    <module>camel-kestrel</module>
    <module>camel-krati</module>
    <module>camel-ldap</module>
    <module>camel-leveldb</module>
    <module>camel-lucene</module>
    <module>camel-mail</module>
    <module>camel-mina</module>
    <module>camel-mina2</module>
    <module>camel-mongodb</module>
    <module>camel-msv</module>
    <module>camel-mvel</module>
    <module>camel-mybatis</module>
    <module>camel-nagios</module>
    <module>camel-netty</module>
    <module>camel-ognl</module>
    <module>camel-paxlogging</module>
    <module>camel-printer</module>
    <module>camel-protobuf</module>
    <module>camel-quartz</module>
    <module>camel-restlet</module>
    <module>camel-rmi</module>
    <module>camel-routebox</module>
    <module>camel-ruby</module>
    <module>camel-rss</module>
    <module>camel-saxon</module>
    <module>camel-script</module>
    <module>camel-servlet</module>
    <module>camel-shiro</module>
    <module>camel-sip</module>
    <module>camel-smpp</module>
    <module>camel-snmp</module>
    <module>camel-soap</module>
    <module>camel-solr</module>
    <module>camel-spring-javaconfig</module>
    <module>camel-spring-integration</module>
    <module>camel-spring-security</module>
    <module>camel-spring-ws</module>
    <module>camel-sql</module>
    <module>camel-ssh</module>
    <module>camel-stax</module>
    <module>camel-stream</module>
    <module>camel-stringtemplate</module>
    <module>camel-syslog</module>
    <module>camel-tagsoup</module>
    <module>camel-twitter</module>
    <module>camel-velocity</module>
    <module>camel-websocket</module>
    <module>camel-xmlbeans</module>
    <module>camel-xmljson</module>
    <module>camel-xmlsecurity</module>
    <module>camel-xmpp</module>
    <module>camel-xstream</module>
    <module>camel-zookeeper</module>
  </modules>

<<<<<<< HEAD
=======
  <profiles>
        <profile>
            <id>jdk16</id>
            <activation>
                <jdk>1.6</jdk>
            </activation>
            <modules>
                <module>camel-quickfix</module>
            </modules>
        </profile>
  </profiles>
  
>>>>>>> 38ce6ff2
</project><|MERGE_RESOLUTION|>--- conflicted
+++ resolved
@@ -159,8 +159,6 @@
     <module>camel-zookeeper</module>
   </modules>
 
-<<<<<<< HEAD
-=======
   <profiles>
         <profile>
             <id>jdk16</id>
@@ -173,5 +171,4 @@
         </profile>
   </profiles>
   
->>>>>>> 38ce6ff2
 </project>