<?xml version="1.0" encoding="UTF-8"?>
<!--
	Licensed to the Apache Software Foundation (ASF) under one or more
	contributor license agreements.  See the NOTICE file distributed with
	this work for additional information regarding copyright ownership.
	The ASF licenses this file to You under the Apache License, Version 2.0
	(the "License"); you may not use this file except in compliance with
	the License.  You may obtain a copy of the License at
	
	http://www.apache.org/licenses/LICENSE-2.0
	
	Unless required by applicable law or agreed to in writing, software
	distributed under the License is distributed on an "AS IS" BASIS,
	WITHOUT WARRANTIES OR CONDITIONS OF ANY KIND, either express or implied.
	See the License for the specific language governing permissions and
	limitations under the License.
--><project xmlns="http://maven.apache.org/POM/4.0.0" xmlns:xsi="http://www.w3.org/2001/XMLSchema-instance" xsi:schemaLocation="http://maven.apache.org/POM/4.0.0 http://maven.apache.org/maven-v4_0_0.xsd">

	<modelVersion>4.0.0</modelVersion>

	<parent>
		<groupId>org.apache.camel</groupId>
		<artifactId>camel-parent</artifactId>
		<version>2.x-fuse-SNAPSHOT</version>
		<relativePath>../parent</relativePath>
	</parent>

	<artifactId>components</artifactId>
	<name>Camel :: Components</name>
	<description>Camel Components</description>
	<packaging>pom</packaging>

  <modules>
	<!-- we want to test these modules first to catch any errors early as possible -->
    <module>camel-test</module>
    <module>camel-testng</module>
    <module>camel-test-blueprint</module>
    <module>camel-test-spring</module>
    <module>camel-core-osgi</module>
    <module>camel-core-xml</module>
    <module>camel-blueprint</module>
    <module>camel-spring</module>
    <module>camel-bam</module>
    <module>camel-groovy</module>
    <module>camel-scala</module>
    <module>camel-http</module>
    <module>camel-http4</module>
    <module>camel-jetty</module>
    <module>camel-cxf</module>
    <module>camel-cxf-transport</module>
    <module>camel-web</module>
    <module>camel-web-standalone</module>
    <module>camel-jms</module>

    <!-- regular modules in alphabetic order -->
    <module>camel-ahc</module>
    <module>camel-amqp</module>
    <module>camel-apns</module>
    <module>camel-atom</module>
    <module>camel-aws</module>
    <module>camel-bean-validator</module>
    <module>camel-bindy</module>
    <module>camel-cache</module>
    <module>camel-castor</module>
    <module>camel-cometd</module>
    <module>camel-context</module>
    <module>camel-crypto</module>
    <module>camel-csv</module>
    <module>camel-dns</module>
    <module>camel-dozer</module>
    <module>camel-eclipse</module>
    <module>camel-ejb</module>
    <module>camel-eventadmin</module>
    <module>camel-exec</module>
    <module>camel-flatpack</module>
    <module>camel-freemarker</module>
    <module>camel-ftp</module>
<<<<<<< HEAD
    <module>camel-gae</module> 
=======
    <module>camel-gae</module>
	<module>camel-gson</module>
>>>>>>> 46a620fe
    <module>camel-guice</module>
    <module>camel-hawtdb</module>
    <module>camel-hazelcast</module>
    <module>camel-hdfs</module>
    <module>camel-hl7</module>
    <module>camel-ibatis</module>
    <module>camel-irc</module>
    <module>camel-jackson</module>
    <module>camel-javaspace</module>
    <module>camel-jaxb</module>
    <module>camel-jasypt</module>
    <module>camel-jclouds</module>
    <module>camel-jcr</module>
    <module>camel-jdbc</module>
    <module>camel-jibx</module>
    <module>camel-jing</module>
    <module>camel-jmx</module>
    <module>camel-josql</module>
    <module>camel-jpa</module>
    <module>camel-jt400</module>
    <module>camel-juel</module>
    <module>camel-jxpath</module>
    <module>camel-kestrel</module>
    <module>camel-krati</module>
    <module>camel-ldap</module>
    <module>camel-lucene</module>
    <module>camel-mail</module>
    <module>camel-mina</module>
    <module>camel-mina2</module>
    <module>camel-msv</module>
    <module>camel-mvel</module>
    <module>camel-mybatis</module>
    <module>camel-nagios</module>
    <module>camel-netty</module>
    <module>camel-ognl</module>
    <module>camel-paxlogging</module>
    <module>camel-printer</module>
    <module>camel-protobuf</module>
    <module>camel-quartz</module>
    <module>camel-quickfix</module>
    <module>camel-restlet</module>
    <module>camel-rmi</module>
    <module>camel-routebox</module>
    <module>camel-ruby</module>
    <module>camel-rss</module>
    <module>camel-saxon</module>
    <module>camel-script</module>
    <module>camel-servlet</module>
    <module>camel-shiro</module>
    <module>camel-sip</module>
    <module>camel-smpp</module>
    <module>camel-snmp</module>
    <module>camel-soap</module>
    <module>camel-solr</module>
    <module>camel-spring-javaconfig</module>
    <module>camel-spring-integration</module>
    <module>camel-spring-security</module>
    <module>camel-spring-ws</module>
    <module>camel-sql</module>
    <module>camel-stax</module>
    <module>camel-stream</module>
    <module>camel-stringtemplate</module>
    <module>camel-syslog</module>
    <module>camel-tagsoup</module>
    <module>camel-twitter</module>
    <module>camel-velocity</module>
    <module>camel-websocket</module>
    <module>camel-xmlbeans</module>
    <module>camel-xmlsecurity</module>
    <module>camel-xmpp</module>
    <module>camel-xstream</module>
    <module>camel-zookeeper</module>
  </modules>

</project><|MERGE_RESOLUTION|>--- conflicted
+++ resolved
@@ -75,12 +75,8 @@
     <module>camel-flatpack</module>
     <module>camel-freemarker</module>
     <module>camel-ftp</module>
-<<<<<<< HEAD
-    <module>camel-gae</module> 
-=======
     <module>camel-gae</module>
 	<module>camel-gson</module>
->>>>>>> 46a620fe
     <module>camel-guice</module>
     <module>camel-hawtdb</module>
     <module>camel-hazelcast</module>
