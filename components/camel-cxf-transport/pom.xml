--- conflicted
+++ resolved
@@ -22,13 +22,9 @@
 
   <parent>
     <groupId>org.apache.camel</groupId>
-<<<<<<< HEAD
+    <artifactId>camel-parent</artifactId>
     <version>2.x-fuse-SNAPSHOT</version>
-=======
-    <artifactId>camel-parent</artifactId>
-    <version>2.8-SNAPSHOT</version>
     <relativePath>../../parent</relativePath>
->>>>>>> 96284bcf
   </parent>
 
   <artifactId>camel-cxf-transport</artifactId>
