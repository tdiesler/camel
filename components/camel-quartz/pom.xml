--- conflicted
+++ resolved
@@ -20,32 +20,17 @@
 
   <modelVersion>4.0.0</modelVersion>
 
-<<<<<<< HEAD
     <parent>
       <groupId>org.apache.camel</groupId>
       <artifactId>camel-parent</artifactId>
       <version>2.x-fuse-SNAPSHOT</version>
-        <relativePath>../../parent</relativePath>
+      <relativePath>../../parent</relativePath>
     </parent>
-
 
     <artifactId>camel-quartz</artifactId>
     <packaging>bundle</packaging>
     <name>Camel :: Quartz</name>
     <description>Camel Quartz support</description>
-=======
-  <parent>
-    <groupId>org.apache.camel</groupId>
-    <artifactId>camel-parent</artifactId>
-    <version>2.10-SNAPSHOT</version>
-    <relativePath>../../parent</relativePath>
-  </parent>
-
-  <artifactId>camel-quartz</artifactId>
-  <packaging>bundle</packaging>
-  <name>Camel :: Quartz</name>
-  <description>Camel Quartz support</description>
->>>>>>> 46a9a6c8
 
   <properties>
     <camel.osgi.export.pkg>
