<?xml version="1.0" encoding="UTF-8"?>
<!--
  Licensed to the Apache Software Foundation (ASF) under one or more
  contributor license agreements.  See the NOTICE file distributed with
  this work for additional information regarding copyright ownership.
  The ASF licenses this file to You under the Apache License, Version 2.0
  (the "License"); you may not use this file except in compliance with
  the License.  You may obtain a copy of the License at

  http://www.apache.org/licenses/LICENSE-2.0

  Unless required by applicable law or agreed to in writing, software
  distributed under the License is distributed on an "AS IS" BASIS,
  WITHOUT WARRANTIES OR CONDITIONS OF ANY KIND, either express or implied.
  See the License for the specific language governing permissions and
  limitations under the License.
-->
<project xmlns="http://maven.apache.org/POM/4.0.0" xmlns:xsi="http://www.w3.org/2001/XMLSchema-instance" xsi:schemaLocation="http://maven.apache.org/POM/4.0.0 http://maven.apache.org/maven-v4_0_0.xsd">

  <modelVersion>4.0.0</modelVersion>

  <parent>
    <groupId>org.apache.camel</groupId>
    <artifactId>camel-parent</artifactId>
    <version>2.x-fuse-SNAPSHOT</version>
    <relativePath>../../parent</relativePath>
  </parent>

  <artifactId>camel-jms</artifactId>
  <packaging>bundle</packaging>
  <name>Camel :: JMS</name>
  <description>Camel JMS support</description>

  <properties>
	<camel.osgi.export.pkg>org.apache.camel.component.jms.*</camel.osgi.export.pkg>
  </properties>

  <dependencies>

    <dependency>
      <groupId>org.apache.camel</groupId>
      <artifactId>camel-core</artifactId>
    </dependency>
    <dependency>
      <groupId>org.apache.camel</groupId>
      <artifactId>camel-spring</artifactId>
    </dependency>
    <dependency>
      <groupId>org.springframework</groupId>
      <artifactId>spring-jms</artifactId>
    </dependency>
    <dependency>
      <groupId>org.springframework</groupId>
      <artifactId>spring-core</artifactId>
    </dependency>
    <dependency>
      <groupId>org.springframework</groupId>
      <artifactId>spring-context</artifactId>
    </dependency>
    <dependency>
      <groupId>org.springframework</groupId>
      <artifactId>spring-tx</artifactId>
    </dependency>
    <dependency>
      <groupId>org.springframework</groupId>
      <artifactId>spring-beans</artifactId>
    </dependency>
    <dependency>
      <groupId>org.apache.geronimo.specs</groupId>
      <artifactId>geronimo-jms_1.1_spec</artifactId>
      <scope>provided</scope>
    </dependency>

        <!-- testing -->
        <dependency>
            <groupId>org.apache.camel</groupId>
            <artifactId>camel-test</artifactId>
            <scope>test</scope>
        </dependency>
        <dependency>
            <groupId>javax.annotation</groupId>
            <artifactId>jsr250-api</artifactId>
            <scope>test</scope>
        </dependency>
        <dependency>
            <groupId>org.apache.activemq</groupId>
            <artifactId>activemq-core</artifactId>
            <scope>test</scope>
        </dependency>
        <dependency>
            <groupId>org.apache.activemq</groupId>
            <artifactId>activemq-camel</artifactId>
            <exclusions>
                <exclusion>
                    <groupId>org.apache.camel</groupId>
                    <artifactId>camel-jms</artifactId>
                </exclusion>
                <exclusion>
                    <groupId>org.apache.camel</groupId>
                    <artifactId>camel-web</artifactId>
                </exclusion>
            </exclusions>
            <scope>test</scope>
        </dependency>
        <dependency>
            <groupId>org.apache.xbean</groupId>
            <artifactId>xbean-spring</artifactId>
            <exclusions>
                <exclusion>
                    <groupId>org.springframework</groupId>
                    <artifactId>spring</artifactId>
                </exclusion>
            </exclusions>
            <scope>test</scope>
        </dependency>
        <dependency>
            <groupId>org.jencks</groupId>
            <artifactId>jencks-amqpool</artifactId>
            <version>2.2</version>
            <scope>test</scope>
        </dependency>

<<<<<<< HEAD
    <dependency>
        <groupId>org.slf4j</groupId>
        <artifactId>slf4j-log4j12</artifactId>
        <scope>test</scope>
    </dependency>
    <dependency>
        <groupId>log4j</groupId>
        <artifactId>log4j</artifactId>
        <scope>test</scope>
    </dependency>
    <dependency>
        <groupId>junit</groupId>
        <artifactId>junit</artifactId>
        <scope>test</scope>
    </dependency>
  </dependencies>
=======
        <dependency>
            <groupId>org.slf4j</groupId>
            <artifactId>slf4j-log4j12</artifactId>
            <scope>test</scope>
        </dependency>
        <dependency>
            <groupId>junit</groupId>
            <artifactId>junit</artifactId>
            <scope>test</scope>
        </dependency>
    </dependencies>
>>>>>>> 4fec5bff


  <build>
    <plugins>

            <plugin>
                <artifactId>maven-surefire-plugin</artifactId>
                <configuration>
                    <childDelegation>false</childDelegation>
                    <useFile>true</useFile>
                    <forkMode>pertest</forkMode>
                </configuration>
            </plugin>

            <plugin>
                <groupId>org.apache.maven.plugins</groupId>
                <artifactId>maven-clean-plugin</artifactId>
                <configuration>
                    <filesets>
                        <fileset>
                            <directory>${basedir}/activemq-data</directory>
                        </fileset>
                    </filesets>
                </configuration>
            </plugin>
        </plugins>
  </build>

</project><|MERGE_RESOLUTION|>--- conflicted
+++ resolved
@@ -120,24 +120,6 @@
             <scope>test</scope>
         </dependency>
 
-<<<<<<< HEAD
-    <dependency>
-        <groupId>org.slf4j</groupId>
-        <artifactId>slf4j-log4j12</artifactId>
-        <scope>test</scope>
-    </dependency>
-    <dependency>
-        <groupId>log4j</groupId>
-        <artifactId>log4j</artifactId>
-        <scope>test</scope>
-    </dependency>
-    <dependency>
-        <groupId>junit</groupId>
-        <artifactId>junit</artifactId>
-        <scope>test</scope>
-    </dependency>
-  </dependencies>
-=======
         <dependency>
             <groupId>org.slf4j</groupId>
             <artifactId>slf4j-log4j12</artifactId>
@@ -149,7 +131,6 @@
             <scope>test</scope>
         </dependency>
     </dependencies>
->>>>>>> 4fec5bff
 
 
   <build>
