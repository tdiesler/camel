<?xml version="1.0" encoding="UTF-8"?>
<!--
  Licensed to the Apache Software Foundation (ASF) under one or more
  contributor license agreements.  See the NOTICE file distributed with
  this work for additional information regarding copyright ownership.
  The ASF licenses this file to You under the Apache License, Version 2.0
  (the "License"); you may not use this file except in compliance with
  the License.  You may obtain a copy of the License at

  http://www.apache.org/licenses/LICENSE-2.0

  Unless required by applicable law or agreed to in writing, software
  distributed under the License is distributed on an "AS IS" BASIS,
  WITHOUT WARRANTIES OR CONDITIONS OF ANY KIND, either express or implied.
  See the License for the specific language governing permissions and
  limitations under the License.
-->
<project xmlns="http://maven.apache.org/POM/4.0.0" xmlns:xsi="http://www.w3.org/2001/XMLSchema-instance" xsi:schemaLocation="http://maven.apache.org/POM/4.0.0 http://maven.apache.org/maven-v4_0_0.xsd">

  <modelVersion>4.0.0</modelVersion>

  <parent>
    <groupId>org.apache.camel</groupId>
    <artifactId>camel-parent</artifactId>
    <version>2.x-fuse-SNAPSHOT</version>
    <relativePath>../../parent</relativePath>
  </parent>

  <artifactId>camel-jms</artifactId>
  <packaging>bundle</packaging>
  <name>Camel :: JMS</name>
  <description>Camel JMS support</description>

  <properties>
	<camel.osgi.export.pkg>org.apache.camel.component.jms.*</camel.osgi.export.pkg>
  </properties>

  <dependencies>

    <dependency>
      <groupId>org.apache.camel</groupId>
      <artifactId>camel-core</artifactId>
    </dependency>
    <dependency>
      <groupId>org.apache.camel</groupId>
      <artifactId>camel-spring</artifactId>
    </dependency>
    <dependency>
      <groupId>org.springframework</groupId>
      <artifactId>spring-jms</artifactId>
    </dependency>
    <dependency>
      <groupId>org.springframework</groupId>
      <artifactId>spring-core</artifactId>
    </dependency>
    <dependency>
      <groupId>org.springframework</groupId>
      <artifactId>spring-context</artifactId>
    </dependency>
    <dependency>
      <groupId>org.springframework</groupId>
      <artifactId>spring-tx</artifactId>
    </dependency>
    <dependency>
      <groupId>org.springframework</groupId>
      <artifactId>spring-beans</artifactId>
    </dependency>
    <dependency>
      <groupId>org.apache.geronimo.specs</groupId>
      <artifactId>geronimo-jms_1.1_spec</artifactId>
      <scope>provided</scope>
    </dependency>

<<<<<<< HEAD
    <!-- testing -->
    <!--  for JmsIssue170Test -->
    <dependency>
      <groupId>org.apache.camel</groupId>
      <artifactId>camel-core</artifactId>
      <type>test-jar</type>
      <scope>test</scope>
    </dependency>
    <!-- for JmsRemotingTest and RemotingTest -->
    <dependency>
      <groupId>org.apache.camel</groupId>
      <artifactId>camel-spring</artifactId>
      <type>test-jar</type>
      <scope>test</scope>
    </dependency>
    <dependency>
      <groupId>org.apache.camel</groupId>
      <artifactId>camel-test</artifactId>      
      <scope>test</scope>
    </dependency>
    <dependency>
      <groupId>org.springframework</groupId>
      <artifactId>spring-test</artifactId>
      <scope>test</scope>
    </dependency>
    <dependency>
      <groupId>javax.annotation</groupId>
      <artifactId>jsr250-api</artifactId>
      <scope>test</scope>
    </dependency>
    <dependency>
      <groupId>org.apache.activemq</groupId>
      <artifactId>activemq-core</artifactId>
      <scope>test</scope>
    </dependency>
    <dependency>
      <groupId>org.apache.activemq</groupId>
      <artifactId>activemq-camel</artifactId>
      <exclusions>
      	<exclusion>
      	  <groupId>org.apache.camel</groupId>
      	  <artifactId>camel-jms</artifactId>
      	</exclusion>
        <exclusion>
          <groupId>org.apache.camel</groupId>
          <artifactId>camel-web</artifactId>
        </exclusion>
      </exclusions>
      <scope>test</scope>
    </dependency>
    <dependency>
      <groupId>org.apache.activemq</groupId>
      <artifactId>activemq-pool</artifactId>
      <scope>test</scope>
    </dependency>
    <dependency>
      <groupId>org.apache.xbean</groupId>
      <artifactId>xbean-spring</artifactId>
      <exclusions>
      	<exclusion>
      	  <groupId>org.springframework</groupId>
      	  <artifactId>spring</artifactId>
      	</exclusion>
      </exclusions>
      <scope>test</scope>
    </dependency>
    <dependency>
      <groupId>org.jencks</groupId>
      <artifactId>jencks-amqpool</artifactId>
      <version>2.2</version>
      <scope>test</scope>
    </dependency>
=======
        <!-- testing -->
        <dependency>
            <groupId>org.apache.camel</groupId>
            <artifactId>camel-test</artifactId>
            <scope>test</scope>
        </dependency>
        <dependency>
            <groupId>javax.annotation</groupId>
            <artifactId>jsr250-api</artifactId>
            <scope>test</scope>
        </dependency>
        <dependency>
            <groupId>org.apache.activemq</groupId>
            <artifactId>activemq-core</artifactId>
            <scope>test</scope>
        </dependency>
        <dependency>
            <groupId>org.apache.activemq</groupId>
            <artifactId>activemq-camel</artifactId>
            <exclusions>
                <exclusion>
                    <groupId>org.apache.camel</groupId>
                    <artifactId>camel-jms</artifactId>
                </exclusion>
                <exclusion>
                    <groupId>org.apache.camel</groupId>
                    <artifactId>camel-web</artifactId>
                </exclusion>
            </exclusions>
            <scope>test</scope>
        </dependency>
        <dependency>
            <groupId>org.apache.xbean</groupId>
            <artifactId>xbean-spring</artifactId>
            <exclusions>
                <exclusion>
                    <groupId>org.springframework</groupId>
                    <artifactId>spring</artifactId>
                </exclusion>
            </exclusions>
            <scope>test</scope>
        </dependency>
        <dependency>
            <groupId>org.jencks</groupId>
            <artifactId>jencks-amqpool</artifactId>
            <version>2.2</version>
            <scope>test</scope>
        </dependency>
>>>>>>> bfa96651

    <dependency>
        <groupId>org.slf4j</groupId>
        <artifactId>slf4j-log4j12</artifactId>
        <scope>test</scope>
    </dependency>
    <dependency>
        <groupId>log4j</groupId>
        <artifactId>log4j</artifactId>
        <scope>test</scope>
    </dependency>
    <dependency>
        <groupId>junit</groupId>
        <artifactId>junit</artifactId>
        <scope>test</scope>
    </dependency>
  </dependencies>


  <build>
    <plugins>

            <plugin>
                <artifactId>maven-surefire-plugin</artifactId>
                <configuration>
                    <childDelegation>false</childDelegation>
                    <useFile>true</useFile>
                    <forkMode>pertest</forkMode>
                </configuration>
            </plugin>

            <plugin>
                <groupId>org.apache.maven.plugins</groupId>
                <artifactId>maven-clean-plugin</artifactId>
                <configuration>
                    <filesets>
                        <fileset>
                            <directory>${basedir}/activemq-data</directory>
                        </fileset>
                    </filesets>
                </configuration>
            </plugin>
        </plugins>
  </build>

</project><|MERGE_RESOLUTION|>--- conflicted
+++ resolved
@@ -71,80 +71,6 @@
       <scope>provided</scope>
     </dependency>
 
-<<<<<<< HEAD
-    <!-- testing -->
-    <!--  for JmsIssue170Test -->
-    <dependency>
-      <groupId>org.apache.camel</groupId>
-      <artifactId>camel-core</artifactId>
-      <type>test-jar</type>
-      <scope>test</scope>
-    </dependency>
-    <!-- for JmsRemotingTest and RemotingTest -->
-    <dependency>
-      <groupId>org.apache.camel</groupId>
-      <artifactId>camel-spring</artifactId>
-      <type>test-jar</type>
-      <scope>test</scope>
-    </dependency>
-    <dependency>
-      <groupId>org.apache.camel</groupId>
-      <artifactId>camel-test</artifactId>      
-      <scope>test</scope>
-    </dependency>
-    <dependency>
-      <groupId>org.springframework</groupId>
-      <artifactId>spring-test</artifactId>
-      <scope>test</scope>
-    </dependency>
-    <dependency>
-      <groupId>javax.annotation</groupId>
-      <artifactId>jsr250-api</artifactId>
-      <scope>test</scope>
-    </dependency>
-    <dependency>
-      <groupId>org.apache.activemq</groupId>
-      <artifactId>activemq-core</artifactId>
-      <scope>test</scope>
-    </dependency>
-    <dependency>
-      <groupId>org.apache.activemq</groupId>
-      <artifactId>activemq-camel</artifactId>
-      <exclusions>
-      	<exclusion>
-      	  <groupId>org.apache.camel</groupId>
-      	  <artifactId>camel-jms</artifactId>
-      	</exclusion>
-        <exclusion>
-          <groupId>org.apache.camel</groupId>
-          <artifactId>camel-web</artifactId>
-        </exclusion>
-      </exclusions>
-      <scope>test</scope>
-    </dependency>
-    <dependency>
-      <groupId>org.apache.activemq</groupId>
-      <artifactId>activemq-pool</artifactId>
-      <scope>test</scope>
-    </dependency>
-    <dependency>
-      <groupId>org.apache.xbean</groupId>
-      <artifactId>xbean-spring</artifactId>
-      <exclusions>
-      	<exclusion>
-      	  <groupId>org.springframework</groupId>
-      	  <artifactId>spring</artifactId>
-      	</exclusion>
-      </exclusions>
-      <scope>test</scope>
-    </dependency>
-    <dependency>
-      <groupId>org.jencks</groupId>
-      <artifactId>jencks-amqpool</artifactId>
-      <version>2.2</version>
-      <scope>test</scope>
-    </dependency>
-=======
         <!-- testing -->
         <dependency>
             <groupId>org.apache.camel</groupId>
@@ -193,7 +119,6 @@
             <version>2.2</version>
             <scope>test</scope>
         </dependency>
->>>>>>> bfa96651
 
     <dependency>
         <groupId>org.slf4j</groupId>
