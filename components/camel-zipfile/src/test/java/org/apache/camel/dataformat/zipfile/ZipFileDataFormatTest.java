/**
 * Licensed to the Apache Software Foundation (ASF) under one or more
 * contributor license agreements.  See the NOTICE file distributed with
 * this work for additional information regarding copyright ownership.
 * The ASF licenses this file to You under the Apache License, Version 2.0
 * (the "License"); you may not use this file except in compliance with
 * the License.  You may obtain a copy of the License at
 *
 *      http://www.apache.org/licenses/LICENSE-2.0
 *
 * Unless required by applicable law or agreed to in writing, software
 * distributed under the License is distributed on an "AS IS" BASIS,
 * WITHOUT WARRANTIES OR CONDITIONS OF ANY KIND, either express or implied.
 * See the License for the specific language governing permissions and
 * limitations under the License.
 */
package org.apache.camel.dataformat.zipfile;

import java.io.ByteArrayInputStream;
import java.io.ByteArrayOutputStream;
import java.io.File;
import java.io.FileInputStream;
import java.io.IOException;
import java.util.concurrent.TimeUnit;
import java.util.zip.ZipEntry;
import java.util.zip.ZipOutputStream;

import org.apache.camel.Exchange;
import org.apache.camel.builder.NotifyBuilder;
import org.apache.camel.builder.RouteBuilder;
import org.apache.camel.component.mock.MockEndpoint;
import org.apache.camel.test.junit4.CamelTestSupport;
import org.apache.camel.util.IOHelper;
import org.apache.camel.util.ObjectHelper;
import org.junit.Test;

import static org.apache.camel.Exchange.FILE_NAME;

/**
 * Unit tests for {@link ZipFileDataFormat}.
 */
public class ZipFileDataFormatTest extends CamelTestSupport {

    private static final String TEXT = "The Masque of Queen Bersabe (excerpt) \n"
        + "by: Algernon Charles Swinburne \n\n"
        + "My lips kissed dumb the word of Ah \n"
        + "Sighed on strange lips grown sick thereby. \n"
        + "God wrought to me my royal bed; \n"
        + "The inner work thereof was red, \n"
        + "The outer work was ivory. \n"
        + "My mouth's heat was the heat of flame \n"
        + "For lust towards the kings that came \n"
        + "With horsemen riding royally.";

    private static final File TEST_DIR = new File("target/zip");

    @Test
    public void testZipWithoutFileName() throws Exception {
        MockEndpoint mock = getMockEndpoint("mock:zip");
        mock.expectedMessageCount(1);

        template.sendBody("direct:zip", TEXT);

        assertMockEndpointsSatisfied();

        Exchange exchange = mock.getReceivedExchanges().get(0);
        assertEquals(exchange.getIn().getMessageId() + ".zip", exchange.getIn().getHeader(FILE_NAME));
        assertTrue(ObjectHelper.equalByteArray(getZippedText(exchange.getIn().getMessageId()), (byte[])exchange.getIn().getBody()));
    }

    @Test
    public void testZipWithFileName() throws Exception {
        getMockEndpoint("mock:zip").expectedBodiesReceived(getZippedText("poem.txt"));
        getMockEndpoint("mock:zip").expectedHeaderReceived(FILE_NAME, "poem.txt.zip");

        template.sendBodyAndHeader("direct:zip", TEXT, FILE_NAME, "poem.txt");

        assertMockEndpointsSatisfied();
    }

    @Test
    public void testUnzip() throws Exception {
        getMockEndpoint("mock:unzip").expectedBodiesReceived(TEXT);
        getMockEndpoint("mock:unzip").expectedHeaderReceived(FILE_NAME, "file");

        template.sendBody("direct:unzip", getZippedText("file"));

        assertMockEndpointsSatisfied();
    }

    @Test
    public void testZipAndUnzip() throws Exception {
        MockEndpoint mock = getMockEndpoint("mock:zipAndUnzip");
        mock.expectedMessageCount(1);

        template.sendBody("direct:zipAndUnzip", TEXT);

        assertMockEndpointsSatisfied();

        Exchange exchange = mock.getReceivedExchanges().get(0);
        assertEquals(exchange.getIn().getMessageId(), exchange.getIn().getHeader(FILE_NAME));
        assertEquals(TEXT, new String((byte[])exchange.getIn().getBody(), "UTF-8"));
    }

    @Test
    public void testZipToFileWithoutFileName() throws Exception {
        NotifyBuilder notify = new NotifyBuilder(context).whenDone(1).create();

        String[] files = TEST_DIR.list();
        assertTrue(files == null || files.length == 0);

        MockEndpoint mock = getMockEndpoint("mock:intercepted");
        mock.expectedMessageCount(1);

        template.sendBody("direct:zipToFile", TEXT);

        assertMockEndpointsSatisfied();

        // use builder to ensure the exchange is fully done before we check for file exists
        assertTrue(notify.matches(5, TimeUnit.SECONDS));

        Exchange exchange = mock.getReceivedExchanges().get(0);
        File file = new File(TEST_DIR, exchange.getIn().getMessageId() + ".zip");
        assertTrue(file.exists());
        assertTrue(ObjectHelper.equalByteArray(getZippedText(exchange.getIn().getMessageId()), getBytes(file)));
    }

    @Test
    public void testZipToFileWithFileName() throws Exception {
<<<<<<< HEAD
=======
        NotifyBuilder notify = new NotifyBuilder(context).whenDone(1).create();

        MockEndpoint mock = getMockEndpoint("mock:zipToFile");
        mock.expectedMessageCount(1);
        
>>>>>>> e166ab63
        File file = new File(TEST_DIR, "poem.txt.zip");
        assertFalse(file.exists());

        template.sendBodyAndHeader("direct:zipToFile", TEXT, FILE_NAME, "poem.txt");

<<<<<<< HEAD
=======
        // just make sure the file is created
        mock.assertIsSatisfied();

        // use builder to ensure the exchange is fully done before we check for file exists
        assertTrue(notify.matches(5, TimeUnit.SECONDS));

>>>>>>> e166ab63
        assertTrue(file.exists());
        assertTrue(ObjectHelper.equalByteArray(getZippedText("poem.txt"), getBytes(file)));
    }

    @Test
    public void testDslZip() throws Exception {
        getMockEndpoint("mock:dslZip").expectedBodiesReceived(getZippedText("poem.txt"));
        getMockEndpoint("mock:dslZip").expectedHeaderReceived(FILE_NAME, "poem.txt.zip");

        template.sendBodyAndHeader("direct:dslZip", TEXT, FILE_NAME, "poem.txt");

        assertMockEndpointsSatisfied();
    }

    @Test
    public void testDslUnzip() throws Exception {
        getMockEndpoint("mock:dslUnzip").expectedBodiesReceived(TEXT);
        getMockEndpoint("mock:dslUnzip").expectedHeaderReceived(FILE_NAME, "test.txt");

        template.sendBody("direct:dslUnzip", getZippedText("test.txt"));

        assertMockEndpointsSatisfied();
    }

    @Override
    public void setUp() throws Exception {
        deleteDirectory(TEST_DIR);
        super.setUp();
    }

    @Override
    protected RouteBuilder createRouteBuilder() throws Exception {
        return new RouteBuilder() {
            @Override
            public void configure() throws Exception {
                interceptSendToEndpoint("file:*").to("mock:intercepted");

                ZipFileDataFormat zip = new ZipFileDataFormat();

                from("direct:zip").marshal(zip).to("mock:zip");
                from("direct:unzip").unmarshal(zip).to("mock:unzip");
                from("direct:zipAndUnzip").marshal(zip).unmarshal(zip).to("mock:zipAndUnzip");
                from("direct:zipToFile").marshal(zip).to("file:" + TEST_DIR.getPath());
                from("direct:dslZip").marshal().zipFile().to("mock:dslZip");
                from("direct:dslUnzip").unmarshal().zipFile().to("mock:dslUnzip");
            }
        };
    }

    private static byte[] getZippedText(String entryName) throws IOException {
        ByteArrayInputStream bais = new ByteArrayInputStream(TEXT.getBytes("UTF-8"));
        ByteArrayOutputStream baos = new ByteArrayOutputStream();
        ZipOutputStream zos = new ZipOutputStream(baos);
        try {
            zos.putNextEntry(new ZipEntry(entryName));
            IOHelper.copy(bais, zos);
        } finally {
            IOHelper.close(bais, zos);
        }
        return baos.toByteArray();
    }

    private static byte[] getBytes(File file) throws IOException {
        FileInputStream fis = new FileInputStream(file);
        ByteArrayOutputStream baos = new ByteArrayOutputStream();
        try {
            IOHelper.copy(fis, baos);
        } finally {
            IOHelper.close(fis, baos);
        }
        return baos.toByteArray();
    }
}<|MERGE_RESOLUTION|>--- conflicted
+++ resolved
@@ -127,28 +127,22 @@
 
     @Test
     public void testZipToFileWithFileName() throws Exception {
-<<<<<<< HEAD
-=======
         NotifyBuilder notify = new NotifyBuilder(context).whenDone(1).create();
 
         MockEndpoint mock = getMockEndpoint("mock:zipToFile");
         mock.expectedMessageCount(1);
         
->>>>>>> e166ab63
         File file = new File(TEST_DIR, "poem.txt.zip");
         assertFalse(file.exists());
 
         template.sendBodyAndHeader("direct:zipToFile", TEXT, FILE_NAME, "poem.txt");
 
-<<<<<<< HEAD
-=======
         // just make sure the file is created
         mock.assertIsSatisfied();
 
         // use builder to ensure the exchange is fully done before we check for file exists
         assertTrue(notify.matches(5, TimeUnit.SECONDS));
 
->>>>>>> e166ab63
         assertTrue(file.exists());
         assertTrue(ObjectHelper.equalByteArray(getZippedText("poem.txt"), getBytes(file)));
     }
@@ -191,7 +185,7 @@
                 from("direct:zip").marshal(zip).to("mock:zip");
                 from("direct:unzip").unmarshal(zip).to("mock:unzip");
                 from("direct:zipAndUnzip").marshal(zip).unmarshal(zip).to("mock:zipAndUnzip");
-                from("direct:zipToFile").marshal(zip).to("file:" + TEST_DIR.getPath());
+                from("direct:zipToFile").marshal(zip).to("file:" + TEST_DIR.getPath()).to("mock:zipToFile");
                 from("direct:dslZip").marshal().zipFile().to("mock:dslZip");
                 from("direct:dslUnzip").unmarshal().zipFile().to("mock:dslUnzip");
             }
