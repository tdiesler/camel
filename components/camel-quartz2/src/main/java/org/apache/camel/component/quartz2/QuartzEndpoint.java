--- conflicted
+++ resolved
@@ -81,7 +81,7 @@
     // An internal variables to track whether a job has been in scheduler or not, and has it paused or not.
     private final AtomicBoolean jobAdded = new AtomicBoolean(false);
     private final AtomicBoolean jobPaused = new AtomicBoolean(false);
-    
+
     public QuartzEndpoint(String uri, QuartzComponent quartzComponent) {
         super(uri, quartzComponent);
     }
@@ -176,7 +176,7 @@
     public void setTriggerKey(TriggerKey triggerKey) {
         this.triggerKey = triggerKey;
     }
-    
+
     @Override
     public Producer createProducer() throws Exception {
         throw new UnsupportedOperationException("Quartz producer is not supported.");
@@ -239,11 +239,7 @@
         JobDetail jobDetail;
         Trigger oldTrigger = scheduler.getTrigger(triggerKey);
         boolean triggerExisted = oldTrigger != null;
-<<<<<<< HEAD
-        if (triggerExisted) {
-=======
         if (triggerExisted && !isRecoverableJob()) {
->>>>>>> dccab087
             ensureNoDupTriggerKey();
         }
 
@@ -421,7 +417,7 @@
         if (jobPaused.get() || isClustered) {
             return;
         }
-        
+
         jobPaused.set(true);
         if (!scheduler.isShutdown()) {
             LOG.info("Pausing trigger {}", triggerKey);
